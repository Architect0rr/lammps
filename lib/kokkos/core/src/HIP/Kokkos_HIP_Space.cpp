/*
//@HEADER
// ************************************************************************
//
//                        Kokkos v. 3.0
//       Copyright (2020) National Technology & Engineering
//               Solutions of Sandia, LLC (NTESS).
//
// Under the terms of Contract DE-NA0003525 with NTESS,
// the U.S. Government retains certain rights in this software.
//
// Redistribution and use in source and binary forms, with or without
// modification, are permitted provided that the following conditions are
// met:
//
// 1. Redistributions of source code must retain the above copyright
// notice, this list of conditions and the following disclaimer.
//
// 2. Redistributions in binary form must reproduce the above copyright
// notice, this list of conditions and the following disclaimer in the
// documentation and/or other materials provided with the distribution.
//
// 3. Neither the name of the Corporation nor the names of the
// contributors may be used to endorse or promote products derived from
// this software without specific prior written permission.
//
// THIS SOFTWARE IS PROVIDED BY NTESS "AS IS" AND ANY
// EXPRESS OR IMPLIED WARRANTIES, INCLUDING, BUT NOT LIMITED TO, THE
// IMPLIED WARRANTIES OF MERCHANTABILITY AND FITNESS FOR A PARTICULAR
// PURPOSE ARE DISCLAIMED. IN NO EVENT SHALL NTESS OR THE
// CONTRIBUTORS BE LIABLE FOR ANY DIRECT, INDIRECT, INCIDENTAL, SPECIAL,
// EXEMPLARY, OR CONSEQUENTIAL DAMAGES (INCLUDING, BUT NOT LIMITED TO,
// PROCUREMENT OF SUBSTITUTE GOODS OR SERVICES; LOSS OF USE, DATA, OR
// PROFITS; OR BUSINESS INTERRUPTION) HOWEVER CAUSED AND ON ANY THEORY OF
// LIABILITY, WHETHER IN CONTRACT, STRICT LIABILITY, OR TORT (INCLUDING
// NEGLIGENCE OR OTHERWISE) ARISING IN ANY WAY OUT OF THE USE OF THIS
// SOFTWARE, EVEN IF ADVISED OF THE POSSIBILITY OF SUCH DAMAGE.
//
// Questions? Contact Christian R. Trott (crtrott@sandia.gov)
//
// ************************************************************************
//@HEADER
*/

#ifndef KOKKOS_IMPL_PUBLIC_INCLUDE
#define KOKKOS_IMPL_PUBLIC_INCLUDE
#endif

#include <Kokkos_Macros.hpp>

#include <Kokkos_Core.hpp>
#include <Kokkos_HIP.hpp>
#include <Kokkos_HIP_Space.hpp>

#include <impl/Kokkos_Error.hpp>
#include <impl/Kokkos_MemorySpace.hpp>
#include <impl/Kokkos_DeviceManagement.hpp>
#include <impl/Kokkos_ExecSpaceManager.hpp>

#include <stdlib.h>
#include <iostream>
#include <sstream>
#include <algorithm>
#include <atomic>

/*--------------------------------------------------------------------------*/
/*--------------------------------------------------------------------------*/
namespace {

static std::atomic<bool> is_first_hip_managed_allocation(true);

bool hip_driver_check_page_migration(int deviceId) {
  // check with driver if page migrating memory is available
  // this driver query is copied from the hip documentation
  int hasManagedMemory = 0;  // false by default
  KOKKOS_IMPL_HIP_SAFE_CALL(hipDeviceGetAttribute(
      &hasManagedMemory, hipDeviceAttributeManagedMemory, deviceId));
  return static_cast<bool>(hasManagedMemory);
}
}  // namespace
namespace Kokkos {
namespace Impl {

namespace {
hipStream_t get_deep_copy_stream() {
  static hipStream_t s = nullptr;
  if (s == nullptr) {
    KOKKOS_IMPL_HIP_SAFE_CALL(hipStreamCreate(&s));
  }
  return s;
}
}  // namespace

void DeepCopyHIP(void* dst, void const* src, size_t n) {
  KOKKOS_IMPL_HIP_SAFE_CALL(hipMemcpyAsync(dst, src, n, hipMemcpyDefault));
}

void DeepCopyAsyncHIP(const Kokkos::Experimental::HIP& instance, void* dst,
                      void const* src, size_t n) {
  KOKKOS_IMPL_HIP_SAFE_CALL(
      hipMemcpyAsync(dst, src, n, hipMemcpyDefault, instance.hip_stream()));
}

void DeepCopyAsyncHIP(void* dst, void const* src, size_t n) {
  hipStream_t s = get_deep_copy_stream();
  KOKKOS_IMPL_HIP_SAFE_CALL(hipMemcpyAsync(dst, src, n, hipMemcpyDefault, s));
  Kokkos::Tools::Experimental::Impl::profile_fence_event<
      Kokkos::Experimental::HIP>(
      "Kokkos::Impl::DeepCopyAsyncHIP: Post Deep Copy Fence on Deep-Copy "
      "stream",
      Kokkos::Tools::Experimental::SpecialSynchronizationCases::
          DeepCopyResourceSynchronization,
      [&]() { KOKKOS_IMPL_HIP_SAFE_CALL(hipStreamSynchronize(s)); });
}

}  // namespace Impl
}  // namespace Kokkos

/*--------------------------------------------------------------------------*/
/*--------------------------------------------------------------------------*/

#ifdef KOKKOS_ENABLE_DEPRECATED_CODE_3
namespace Kokkos {

KOKKOS_DEPRECATED void Experimental::HIPSpace::access_error() {
  const std::string msg(
      "Kokkos::Experimental::HIPSpace::access_error attempt to execute "
      "Experimental::HIP function from non-HIP space");
  Kokkos::Impl::throw_runtime_exception(msg);
}

KOKKOS_DEPRECATED void Experimental::HIPSpace::access_error(const void* const) {
  const std::string msg(
      "Kokkos::Experimental::HIPSpace::access_error attempt to execute "
      "Experimental::HIP function from non-HIP space");
  Kokkos::Impl::throw_runtime_exception(msg);
}

}  // namespace Kokkos
#endif

/*--------------------------------------------------------------------------*/
/*--------------------------------------------------------------------------*/

namespace Kokkos {
namespace Experimental {

HIPSpace::HIPSpace() : m_device(HIP().hip_device()) {}

HIPHostPinnedSpace::HIPHostPinnedSpace() {}

HIPManagedSpace::HIPManagedSpace() : m_device(HIP().hip_device()) {}

void* HIPSpace::allocate(const size_t arg_alloc_size) const {
  return allocate("[unlabeled]", arg_alloc_size);
}
void* HIPSpace::allocate(

    const char* arg_label, const size_t arg_alloc_size,
    const size_t arg_logical_size) const {
  return impl_allocate(arg_label, arg_alloc_size, arg_logical_size);
}
void* HIPSpace::impl_allocate(

    const char* arg_label, const size_t arg_alloc_size,
    const size_t arg_logical_size,
    const Kokkos::Tools::SpaceHandle arg_handle) const {
  void* ptr = nullptr;

  auto const error_code = hipMalloc(&ptr, arg_alloc_size);
  if (error_code != hipSuccess) {
    // This is the only way to clear the last error, which we should do here
    // since we're turning it into an exception here
    (void)hipGetLastError();
    throw HIPRawMemoryAllocationFailure(
        arg_alloc_size, error_code,
        RawMemoryAllocationFailure::AllocationMechanism::HIPMalloc);
  }
  if (Kokkos::Profiling::profileLibraryLoaded()) {
    const size_t reported_size =
        (arg_logical_size > 0) ? arg_logical_size : arg_alloc_size;
    Kokkos::Profiling::allocateData(arg_handle, arg_label, ptr, reported_size);
  }

  return ptr;
}

void* HIPHostPinnedSpace::allocate(const size_t arg_alloc_size) const {
  return allocate("[unlabeled]", arg_alloc_size);
}
void* HIPHostPinnedSpace::allocate(const char* arg_label,
                                   const size_t arg_alloc_size,
                                   const size_t arg_logical_size) const {
  return impl_allocate(arg_label, arg_alloc_size, arg_logical_size);
}
void* HIPHostPinnedSpace::impl_allocate(
    const char* arg_label, const size_t arg_alloc_size,
    const size_t arg_logical_size,
    const Kokkos::Tools::SpaceHandle arg_handle) const {
  void* ptr = nullptr;

  auto const error_code =
      hipHostMalloc(&ptr, arg_alloc_size, hipHostMallocNonCoherent);
  if (error_code != hipSuccess) {
    // This is the only way to clear the last error, which we should do here
    // since we're turning it into an exception here
    (void)hipGetLastError();
    throw HIPRawMemoryAllocationFailure(
        arg_alloc_size, error_code,
        RawMemoryAllocationFailure::AllocationMechanism::HIPHostMalloc);
  }
  if (Kokkos::Profiling::profileLibraryLoaded()) {
    const size_t reported_size =
        (arg_logical_size > 0) ? arg_logical_size : arg_alloc_size;
    Kokkos::Profiling::allocateData(arg_handle, arg_label, ptr, reported_size);
  }

  return ptr;
}

void* HIPManagedSpace::allocate(const size_t arg_alloc_size) const {
  return allocate("[unlabeled]", arg_alloc_size);
}
void* HIPManagedSpace::allocate(const char* arg_label,
                                const size_t arg_alloc_size,
                                const size_t arg_logical_size) const {
  return impl_allocate(arg_label, arg_alloc_size, arg_logical_size);
}
void* HIPManagedSpace::impl_allocate(
    const char* arg_label, const size_t arg_alloc_size,
    const size_t arg_logical_size,
    const Kokkos::Tools::SpaceHandle arg_handle) const {
  void* ptr = nullptr;

  if (arg_alloc_size > 0) {
    if (is_first_hip_managed_allocation.exchange(false) &&
        Kokkos::show_warnings()) {
      if (!hip_driver_check_page_migration(m_device)) {
        std::cerr << R"warning(
Kokkos::HIP::allocation WARNING: The combination of device and system configuration
                                 does not support page migration between device and host.
                                 HIPManagedSpace might not work as expected.
                                 Please refer to the ROCm documentation on unified/managed memory.)warning"
                  << std::endl;
      }

      // check for correct runtime environment
      const char* hsa_xnack = std::getenv("HSA_XNACK");
      if (!hsa_xnack)
        std::cerr << R"warning(
Kokkos::HIP::runtime WARNING: Kokkos did not find an environment variable 'HSA_XNACK'
                              for the current process.
                              Nevertheless, xnack is enabled for all processes if
                              amdgpu.noretry=0 was set in the Linux kernel boot line.
                              Without xnack enabled, Kokkos::HIPManaged might not behave
                              as expected.)warning"
                  << std::endl;
      else if (Kokkos::Impl::strcmp(hsa_xnack, "1") != 0)
        std::cerr << "Kokkos::HIP::runtime WARNING: Kokkos detected the "
                     "environement variable "
                  << "'HSA_XNACK=" << hsa_xnack << "\n"
                  << "Kokkos advises to set it to '1' to enable it per process."
                  << std::endl;
    }
    auto const error_code = hipMallocManaged(&ptr, arg_alloc_size);
    if (error_code != hipSuccess) {
      // This is the only way to clear the last error, which we should do here
      // since we're turning it into an exception here
      (void)hipGetLastError();
      throw HIPRawMemoryAllocationFailure(
          arg_alloc_size, error_code,
          RawMemoryAllocationFailure::AllocationMechanism::HIPMallocManaged);
    }
    KOKKOS_IMPL_HIP_SAFE_CALL(hipMemAdvise(
        ptr, arg_alloc_size, hipMemAdviseSetCoarseGrain, m_device));
  }

  if (Kokkos::Profiling::profileLibraryLoaded()) {
    const size_t reported_size =
        (arg_logical_size > 0) ? arg_logical_size : arg_alloc_size;
    Kokkos::Profiling::allocateData(arg_handle, arg_label, ptr, reported_size);
  }

  return ptr;
}

void HIPSpace::deallocate(void* const arg_alloc_ptr,
                          const size_t arg_alloc_size) const {
  deallocate("[unlabeled]", arg_alloc_ptr, arg_alloc_size);
}
void HIPSpace::deallocate(const char* arg_label, void* const arg_alloc_ptr,
                          const size_t arg_alloc_size,
                          const size_t arg_logical_size) const {
  impl_deallocate(arg_label, arg_alloc_ptr, arg_alloc_size, arg_logical_size);
}
void HIPSpace::impl_deallocate(
    const char* arg_label, void* const arg_alloc_ptr,
    const size_t arg_alloc_size, const size_t arg_logical_size,
    const Kokkos::Tools::SpaceHandle arg_handle) const {
  if (Kokkos::Profiling::profileLibraryLoaded()) {
    const size_t reported_size =
        (arg_logical_size > 0) ? arg_logical_size : arg_alloc_size;
    Kokkos::Profiling::deallocateData(arg_handle, arg_label, arg_alloc_ptr,
                                      reported_size);
  }
  KOKKOS_IMPL_HIP_SAFE_CALL(hipFree(arg_alloc_ptr));
}

void HIPHostPinnedSpace::deallocate(void* const arg_alloc_ptr,
                                    const size_t arg_alloc_size) const {
  deallocate("[unlabeled]", arg_alloc_ptr, arg_alloc_size);
}

void HIPHostPinnedSpace::deallocate(const char* arg_label,
                                    void* const arg_alloc_ptr,
                                    const size_t arg_alloc_size,
                                    const size_t arg_logical_size) const {
  impl_deallocate(arg_label, arg_alloc_ptr, arg_alloc_size, arg_logical_size);
}
void HIPHostPinnedSpace::impl_deallocate(
    const char* arg_label, void* const arg_alloc_ptr,
    const size_t arg_alloc_size, const size_t arg_logical_size,
    const Kokkos::Tools::SpaceHandle arg_handle) const {
  if (Kokkos::Profiling::profileLibraryLoaded()) {
    const size_t reported_size =
        (arg_logical_size > 0) ? arg_logical_size : arg_alloc_size;
    Kokkos::Profiling::deallocateData(arg_handle, arg_label, arg_alloc_ptr,
                                      reported_size);
  }
  KOKKOS_IMPL_HIP_SAFE_CALL(hipHostFree(arg_alloc_ptr));
}

void HIPManagedSpace::deallocate(void* const arg_alloc_ptr,
                                 const size_t arg_alloc_size) const {
  deallocate("[unlabeled]", arg_alloc_ptr, arg_alloc_size);
}

void HIPManagedSpace::deallocate(const char* arg_label,
                                 void* const arg_alloc_ptr,
                                 const size_t arg_alloc_size,
                                 const size_t arg_logical_size) const {
  impl_deallocate(arg_label, arg_alloc_ptr, arg_alloc_size, arg_logical_size);
}
void HIPManagedSpace::impl_deallocate(
    const char* arg_label, void* const arg_alloc_ptr,
    const size_t arg_alloc_size, const size_t arg_logical_size,
    const Kokkos::Tools::SpaceHandle arg_handle) const {
  if (Kokkos::Profiling::profileLibraryLoaded()) {
    const size_t reported_size =
        (arg_logical_size > 0) ? arg_logical_size : arg_alloc_size;
    Kokkos::Profiling::deallocateData(arg_handle, arg_label, arg_alloc_ptr,
                                      reported_size);
  }
  // We have to unset the CoarseGrain property manually as hipFree does not take
  // care of it. Otherwise, the allocation would continue to linger in the
  // kernel mem page table.
  KOKKOS_IMPL_HIP_SAFE_CALL(hipMemAdvise(
      arg_alloc_ptr, arg_alloc_size, hipMemAdviseUnsetCoarseGrain, m_device));
  KOKKOS_IMPL_HIP_SAFE_CALL(hipFree(arg_alloc_ptr));
}

}  // namespace Experimental
}  // namespace Kokkos

//----------------------------------------------------------------------------
//----------------------------------------------------------------------------

namespace Kokkos {
namespace Impl {

#ifdef KOKKOS_ENABLE_DEBUG
SharedAllocationRecord<void, void>
    SharedAllocationRecord<Kokkos::Experimental::HIPSpace, void>::s_root_record;

SharedAllocationRecord<void, void> SharedAllocationRecord<
    Kokkos::Experimental::HIPHostPinnedSpace, void>::s_root_record;

SharedAllocationRecord<void, void> SharedAllocationRecord<
    Kokkos::Experimental::HIPManagedSpace, void>::s_root_record;
#endif

SharedAllocationRecord<Kokkos::Experimental::HIPSpace,
                       void>::~SharedAllocationRecord() {
  auto alloc_size = SharedAllocationRecord<void, void>::m_alloc_size;
  m_space.deallocate(m_label.c_str(),
                     SharedAllocationRecord<void, void>::m_alloc_ptr,
                     alloc_size, (alloc_size - sizeof(SharedAllocationHeader)));
}

SharedAllocationRecord<Kokkos::Experimental::HIPHostPinnedSpace,
                       void>::~SharedAllocationRecord() {
  m_space.deallocate(m_label.c_str(),
                     SharedAllocationRecord<void, void>::m_alloc_ptr,
                     SharedAllocationRecord<void, void>::m_alloc_size);
}

SharedAllocationRecord<Kokkos::Experimental::HIPManagedSpace,
                       void>::~SharedAllocationRecord() {
  m_space.deallocate(m_label.c_str(),
                     SharedAllocationRecord<void, void>::m_alloc_ptr,
                     SharedAllocationRecord<void, void>::m_alloc_size);
}

SharedAllocationRecord<Kokkos::Experimental::HIPSpace, void>::
    SharedAllocationRecord(
        const Kokkos::Experimental::HIPSpace& arg_space,
        const std::string& arg_label, const size_t arg_alloc_size,
        const SharedAllocationRecord<void, void>::function_type arg_dealloc)
    // Pass through allocated [ SharedAllocationHeader , user_memory ]
    // Pass through deallocation function
    : base_t(
#ifdef KOKKOS_ENABLE_DEBUG
          &SharedAllocationRecord<Kokkos::Experimental::HIPSpace,
                                  void>::s_root_record,
#endif
          Kokkos::Impl::checked_allocation_with_header(arg_space, arg_label,
                                                       arg_alloc_size),
          sizeof(SharedAllocationHeader) + arg_alloc_size, arg_dealloc,
          arg_label),
      m_space(arg_space) {

  SharedAllocationHeader header;

  this->base_t::_fill_host_accessible_header_info(header, arg_label);

  // Copy to device memory
  Kokkos::Experimental::HIP exec;
  Kokkos::Impl::DeepCopy<Kokkos::Experimental::HIPSpace, HostSpace>(
      exec, RecordBase::m_alloc_ptr, &header, sizeof(SharedAllocationHeader));
  exec.fence(
      "SharedAllocationRecord<Kokkos::Experimental::HIPSpace, "
      "void>::SharedAllocationRecord(): fence after copying header from "
      "HostSpace");
}

SharedAllocationRecord<Kokkos::Experimental::HIPSpace, void>::
    SharedAllocationRecord(
        const Kokkos::Experimental::HIP& arg_exec_space,
        const Kokkos::Experimental::HIPSpace& arg_space,
        const std::string& arg_label, const size_t arg_alloc_size,
        const SharedAllocationRecord<void, void>::function_type arg_dealloc)
    // Pass through allocated [ SharedAllocationHeader , user_memory ]
    // Pass through deallocation function
    : base_t(
#ifdef KOKKOS_ENABLE_DEBUG
          &SharedAllocationRecord<Kokkos::Experimental::HIPSpace,
                                  void>::s_root_record,
#endif
          Kokkos::Impl::checked_allocation_with_header(arg_space, arg_label,
                                                       arg_alloc_size),
          sizeof(SharedAllocationHeader) + arg_alloc_size, arg_dealloc,
          arg_label),
      m_space(arg_space) {

  SharedAllocationHeader header;

  this->base_t::_fill_host_accessible_header_info(header, arg_label);

  // Copy to device memory
  Kokkos::Impl::DeepCopy<Kokkos::Experimental::HIPSpace, HostSpace>(
      arg_exec_space, RecordBase::m_alloc_ptr, &header,
      sizeof(SharedAllocationHeader));
}

SharedAllocationRecord<Kokkos::Experimental::HIPHostPinnedSpace, void>::
    SharedAllocationRecord(
        const Kokkos::Experimental::HIPHostPinnedSpace& arg_space,
        const std::string& arg_label, const size_t arg_alloc_size,
        const SharedAllocationRecord<void, void>::function_type arg_dealloc)
    // Pass through allocated [ SharedAllocationHeader , user_memory ]
    // Pass through deallocation function
    : base_t(
#ifdef KOKKOS_ENABLE_DEBUG
          &SharedAllocationRecord<Kokkos::Experimental::HIPHostPinnedSpace,
                                  void>::s_root_record,
#endif
          Kokkos::Impl::checked_allocation_with_header(arg_space, arg_label,
                                                       arg_alloc_size),
          sizeof(SharedAllocationHeader) + arg_alloc_size, arg_dealloc,
          arg_label),
      m_space(arg_space) {
  // Fill in the Header information, directly accessible via host pinned memory
  this->base_t::_fill_host_accessible_header_info(*RecordBase::m_alloc_ptr,
                                                  arg_label);
}

SharedAllocationRecord<Kokkos::Experimental::HIPManagedSpace, void>::
    SharedAllocationRecord(
        const Kokkos::Experimental::HIPManagedSpace& arg_space,
        const std::string& arg_label, const size_t arg_alloc_size,
        const SharedAllocationRecord<void, void>::function_type arg_dealloc)
    // Pass through allocated [ SharedAllocationHeader , user_memory ]
    // Pass through deallocation function
    : base_t(
#ifdef KOKKOS_ENABLE_DEBUG
          &SharedAllocationRecord<Kokkos::Experimental::HIPManagedSpace,
                                  void>::s_root_record,
#endif
          Kokkos::Impl::checked_allocation_with_header(arg_space, arg_label,
                                                       arg_alloc_size),
          sizeof(SharedAllocationHeader) + arg_alloc_size, arg_dealloc,
          arg_label),
      m_space(arg_space) {
  // Fill in the Header information, directly accessible via managed memory
  this->base_t::_fill_host_accessible_header_info(*RecordBase::m_alloc_ptr,
                                                  arg_label);
}

}  // namespace Impl
}  // namespace Kokkos

/*--------------------------------------------------------------------------*/
/*--------------------------------------------------------------------------*/
namespace Kokkos {
namespace Experimental {

int HIP::concurrency() {
  auto const& prop = hip_device_prop();
  return prop.maxThreadsPerMultiProcessor * prop.multiProcessorCount;
}
int HIP::impl_is_initialized() {
  return Impl::HIPInternal::singleton().is_initialized();
}

void HIP::impl_initialize(InitializationSettings const& settings) {
  Impl::HIPInternal::singleton().initialize(::Kokkos::Impl::get_gpu(settings));
}

void HIP::impl_finalize() { Impl::HIPInternal::singleton().finalize(); }

HIP::HIP()
    : m_space_instance(&Impl::HIPInternal::singleton(),
                       [](Impl::HIPInternal*) {}) {
  Impl::HIPInternal::singleton().verify_is_initialized(
      "HIP instance constructor");
}

HIP::HIP(hipStream_t const stream, bool manage_stream)
    : m_space_instance(new Impl::HIPInternal, [](Impl::HIPInternal* ptr) {
        ptr->finalize();
        delete ptr;
      }) {
  Impl::HIPInternal::singleton().verify_is_initialized(
      "HIP instance constructor");
  m_space_instance->initialize(Impl::HIPInternal::singleton().m_hipDev, stream,
                               manage_stream);
}

void HIP::print_configuration(std::ostream& os, bool /*verbose*/) const {
  os << "Device Execution Space:\n";
  os << "  KOKKOS_ENABLE_HIP: yes\n";

  os << "HIP Options:\n";
  os << "  KOKKOS_ENABLE_HIP_RELOCATABLE_DEVICE_CODE: ";
#ifdef KOKKOS_ENABLE_HIP_RELOCATABLE_DEVICE_CODE
  os << "yes\n";
#else
  os << "no\n";
#endif

  os << "\nRuntime Configuration:\n";

  m_space_instance->print_configuration(os);
}

uint32_t HIP::impl_instance_id() const noexcept {
  return m_space_instance->impl_get_instance_id();
}
void HIP::impl_static_fence(const std::string& name) {
  Kokkos::Tools::Experimental::Impl::profile_fence_event<
      Kokkos::Experimental::HIP>(
      name,
      Kokkos::Tools::Experimental::SpecialSynchronizationCases::
          GlobalDeviceSynchronization,
      [&]() { KOKKOS_IMPL_HIP_SAFE_CALL(hipDeviceSynchronize()); });
}

void HIP::fence(const std::string& name) const {
  m_space_instance->fence(name);
}

hipStream_t HIP::hip_stream() const { return m_space_instance->m_stream; }

int HIP::hip_device() const { return impl_internal_space_instance()->m_hipDev; }

hipDeviceProp_t const& HIP::hip_device_prop() {
  return Impl::HIPInternal::singleton().m_deviceProp;
}

const char* HIP::name() { return "HIP"; }

}  // namespace Experimental

namespace Impl {

int g_hip_space_factory_initialized =
    initialize_space_factory<::Kokkos::Experimental::HIP>("150_HIP");

}  // namespace Impl

#ifdef KOKKOS_ENABLE_CXX14
namespace Tools {
namespace Experimental {
constexpr DeviceType DeviceTypeTraits<Kokkos::Experimental::HIP>::id;
}
}  // namespace Tools
#endif

<<<<<<< HEAD
  msg << "\nRuntime Configuration:" << std::endl;
  Experimental::HIP::print_configuration(msg, detail);
}

}  // namespace Impl

#ifdef KOKKOS_ENABLE_CXX14
namespace Tools {
namespace Experimental {
constexpr DeviceType DeviceTypeTraits<Kokkos::Experimental::HIP>::id;
}
}  // namespace Tools
#endif

=======
>>>>>>> 554db7da
}  // namespace Kokkos

//==============================================================================
// <editor-fold desc="Explicit instantiations of CRTP Base classes"> {{{1

#include <impl/Kokkos_SharedAlloc_timpl.hpp>

namespace Kokkos {
namespace Impl {

// To avoid additional compilation cost for something that's (mostly?) not
// performance sensitive, we explicity instantiate these CRTP base classes here,
// where we have access to the associated *_timpl.hpp header files.
template class HostInaccessibleSharedAllocationRecordCommon<
    Kokkos::Experimental::HIPSpace>;
template class SharedAllocationRecordCommon<Kokkos::Experimental::HIPSpace>;
template class SharedAllocationRecordCommon<
    Kokkos::Experimental::HIPHostPinnedSpace>;
template class SharedAllocationRecordCommon<
    Kokkos::Experimental::HIPManagedSpace>;

}  // end namespace Impl
}  // end namespace Kokkos

// </editor-fold> end Explicit instantiations of CRTP Base classes }}}1
//==============================================================================<|MERGE_RESOLUTION|>--- conflicted
+++ resolved
@@ -606,23 +606,6 @@
 }  // namespace Tools
 #endif
 
-<<<<<<< HEAD
-  msg << "\nRuntime Configuration:" << std::endl;
-  Experimental::HIP::print_configuration(msg, detail);
-}
-
-}  // namespace Impl
-
-#ifdef KOKKOS_ENABLE_CXX14
-namespace Tools {
-namespace Experimental {
-constexpr DeviceType DeviceTypeTraits<Kokkos::Experimental::HIP>::id;
-}
-}  // namespace Tools
-#endif
-
-=======
->>>>>>> 554db7da
 }  // namespace Kokkos
 
 //==============================================================================
