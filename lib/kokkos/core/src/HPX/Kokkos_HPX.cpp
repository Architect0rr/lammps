/*
//@HEADER
// ************************************************************************
//
//                        Kokkos v. 3.0
//       Copyright (2020) National Technology & Engineering
//               Solutions of Sandia, LLC (NTESS).
//
// Under the terms of Contract DE-NA0003525 with NTESS,
// the U.S. Government retains certain rights in this software.
//
// Redistribution and use in source and binary forms, with or without
// modification, are permitted provided that the following conditions are
// met:
//
// 1. Redistributions of source code must retain the above copyright
// notice, this list of conditions and the following disclaimer.
//
// 2. Redistributions in binary form must reproduce the above copyright
// notice, this list of conditions and the following disclaimer in the
// documentation and/or other materials provided with the distribution.
//
// 3. Neither the name of the Corporation nor the names of the
// contributors may be used to endorse or promote products derived from
// this software without specific prior written permission.
//
// THIS SOFTWARE IS PROVIDED BY NTESS "AS IS" AND ANY
// EXPRESS OR IMPLIED WARRANTIES, INCLUDING, BUT NOT LIMITED TO, THE
// IMPLIED WARRANTIES OF MERCHANTABILITY AND FITNESS FOR A PARTICULAR
// PURPOSE ARE DISCLAIMED. IN NO EVENT SHALL NTESS OR THE
// CONTRIBUTORS BE LIABLE FOR ANY DIRECT, INDIRECT, INCIDENTAL, SPECIAL,
// EXEMPLARY, OR CONSEQUENTIAL DAMAGES (INCLUDING, BUT NOT LIMITED TO,
// PROCUREMENT OF SUBSTITUTE GOODS OR SERVICES; LOSS OF USE, DATA, OR
// PROFITS; OR BUSINESS INTERRUPTION) HOWEVER CAUSED AND ON ANY THEORY OF
// LIABILITY, WHETHER IN CONTRACT, STRICT LIABILITY, OR TORT (INCLUDING
// NEGLIGENCE OR OTHERWISE) ARISING IN ANY WAY OUT OF THE USE OF THIS
// SOFTWARE, EVEN IF ADVISED OF THE POSSIBILITY OF SUCH DAMAGE.
//
// Questions? Contact Christian R. Trott (crtrott@sandia.gov)
//
// ************************************************************************
//@HEADER
*/

#ifndef KOKKOS_IMPL_PUBLIC_INCLUDE
#define KOKKOS_IMPL_PUBLIC_INCLUDE
#endif

#include <Kokkos_Core.hpp>

#ifdef KOKKOS_ENABLE_HPX
#include <Kokkos_HPX.hpp>

#include <impl/Kokkos_ExecSpaceManager.hpp>

#include <hpx/local/condition_variable.hpp>
#include <hpx/local/init.hpp>
#include <hpx/local/thread.hpp>
#include <hpx/local/mutex.hpp>

#include <atomic>
#include <chrono>
#include <iostream>
#include <memory>
#include <string>
#include <type_traits>

namespace Kokkos {
namespace Experimental {

bool HPX::m_hpx_initialized = false;
#if defined(KOKKOS_ENABLE_HPX_ASYNC_DISPATCH)
std::atomic<uint32_t> HPX::m_next_instance_id{HPX::impl_default_instance_id() +
                                              1};
uint32_t HPX::m_active_parallel_region_count{0};
hpx::spinlock HPX::m_active_parallel_region_count_mutex;
hpx::condition_variable_any HPX::m_active_parallel_region_count_cond;
HPX::instance_data HPX::m_default_instance_data;
#else
Kokkos::Impl::thread_buffer HPX::m_default_buffer;
#endif

int HPX::concurrency() {
  hpx::runtime *rt = hpx::get_runtime_ptr();
  if (rt == nullptr) {
    return hpx::threads::hardware_concurrency();
  } else {
    if (hpx::threads::get_self_ptr() == nullptr) {
      return hpx::resource::get_thread_pool(0).get_os_thread_count();
    } else {
      return hpx::this_thread::get_pool()->get_os_thread_count();
    }
  }
}

void HPX::impl_initialize(InitializationSettings const &settings) {
  hpx::runtime *rt = hpx::get_runtime_ptr();
  if (rt == nullptr) {
    hpx::local::init_params i;
    i.cfg = {
#ifdef KOKKOS_ENABLE_DEBUG
        "--hpx:attach-debugger=exception",
#endif
    };
    if (settings.has_num_threads()) {
      i.cfg.emplace_back("hpx.os_threads=" +
                         std::to_string(settings.get_num_threads()));
    }
    int argc_hpx     = 1;
    char name[]      = "kokkos_hpx";
    char *argv_hpx[] = {name, nullptr};
    hpx::local::start(nullptr, argc_hpx, argv_hpx, i);

    m_hpx_initialized = true;
  }
}

bool HPX::impl_is_initialized() noexcept {
  hpx::runtime *rt = hpx::get_runtime_ptr();
  return rt != nullptr;
}

void HPX::impl_finalize() {
  if (m_hpx_initialized) {
    hpx::runtime *rt = hpx::get_runtime_ptr();
    if (rt != nullptr) {
      hpx::apply([]() { hpx::local::finalize(); });
      hpx::local::stop();
    } else {
      Kokkos::abort(
          "Kokkos::Experimental::HPX::impl_finalize: Kokkos started "
          "HPX but something else already stopped HPX\n");
    }
  }
}

}  // namespace Experimental

namespace Impl {

int g_hpx_space_factory_initialized =
    initialize_space_factory<Kokkos::Experimental::HPX>("060_HPX");

}  // namespace Impl

#ifdef KOKKOS_ENABLE_CXX14
namespace Tools {
namespace Experimental {
constexpr DeviceType DeviceTypeTraits<Kokkos::Experimental::HPX>::id;
}
}  // namespace Tools
#endif

<<<<<<< HEAD
}  // namespace Impl

#ifdef KOKKOS_ENABLE_CXX14
namespace Tools {
namespace Experimental {
constexpr DeviceType DeviceTypeTraits<Kokkos::Experimental::HPX>::id;
}
}  // namespace Tools
#endif

=======
>>>>>>> 554db7da
}  // namespace Kokkos

#else
void KOKKOS_CORE_SRC_IMPL_HPX_PREVENT_LINK_ERROR() {}
#endif  //#ifdef KOKKOS_ENABLE_HPX<|MERGE_RESOLUTION|>--- conflicted
+++ resolved
@@ -151,19 +151,6 @@
 }  // namespace Tools
 #endif
 
-<<<<<<< HEAD
-}  // namespace Impl
-
-#ifdef KOKKOS_ENABLE_CXX14
-namespace Tools {
-namespace Experimental {
-constexpr DeviceType DeviceTypeTraits<Kokkos::Experimental::HPX>::id;
-}
-}  // namespace Tools
-#endif
-
-=======
->>>>>>> 554db7da
 }  // namespace Kokkos
 
 #else
