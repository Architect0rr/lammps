// clang-format off
/* ----------------------------------------------------------------------
   LAMMPS - Large-scale Atomic/Molecular Massively Parallel Simulator
   https://www.lammps.org/, Sandia National Laboratories
   LAMMPS development team: developers@lammps.org

   Copyright (2003) Sandia Corporation.  Under the terms of Contract
   DE-AC04-94AL85000 with Sandia Corporation, the U.S. Government retains
   certain rights in this software.  This software is distributed under
   the GNU General Public License.

   See the README file in the top-level LAMMPS directory.
------------------------------------------------------------------------- */

/* ----------------------------------------------------------------------
   Contributing author: Pieter in 't Veld (SNL)
------------------------------------------------------------------------- */

#include "fix_ave_time.h"

#include "arg_info.h"
#include "comm.h"
#include "compute.h"
#include "error.h"
#include "input.h"
#include "memory.h"
#include "modify.h"
#include "update.h"
#include "variable.h"

#include <cstring>
#include <stdexcept>

using namespace LAMMPS_NS;
using namespace FixConst;

enum{ ONE, RUNNING, WINDOW };
enum{ SCALAR, VECTOR };

/* ---------------------------------------------------------------------- */

FixAveTime::FixAveTime(LAMMPS *lmp, int narg, char **arg) :
  Fix(lmp, narg, arg),
  nvalues(0), fp(nullptr), offlist(nullptr), format(nullptr), format_user(nullptr),
  vector(nullptr), vector_total(nullptr), vector_list(nullptr),
  column(nullptr), array(nullptr), array_total(nullptr), array_list(nullptr)
{
  if (narg < 7) utils::missing_cmd_args(FLERR, "fix ave/time", error);

  nevery = utils::inumeric(FLERR,arg[3],false,lmp);
  nrepeat = utils::inumeric(FLERR,arg[4],false,lmp);
  nfreq = utils::inumeric(FLERR,arg[5],false,lmp);

  global_freq = nfreq;

  dynamic_group_allow = 1;
  time_depend = 1;

  // scan values to count them
  // then read options so know mode = SCALAR/VECTOR before re-reading values

  nvalues = 0;
  int iarg = 6;
  while (iarg < narg) {
    if (utils::strmatch(arg[iarg],"^[cfv]_")) {
      nvalues++;
      iarg++;
    } else break;
  }
  if (nvalues == 0)
    error->all(FLERR,"No values from computes, fixes, or variables used in fix ave/time command");

  // parse optional keywords

  options(iarg,narg,arg);

  // expand args if any have wildcard character "*"
  // this can reset nvalues

  int expand = 0;
  char **earg;
  nvalues = utils::expand_args(FLERR,nvalues,&arg[6],mode,earg,lmp);
  key2col.clear();

  if (earg != &arg[6]) expand = 1;
  arg = earg;

  // parse values

  values.clear();
  for (int i = 0; i < nvalues; i++) {
    ArgInfo argi(arg[i]);

    value_t val;
    val.keyword = arg[i];
    val.which = argi.get_type();
    key2col[arg[i]] = i;

    if ((val.which == ArgInfo::NONE) || (val.which == ArgInfo::UNKNOWN) || (argi.get_dim() > 1))
      error->all(FLERR,"Invalid fix ave/time argument: {}", arg[i]);

    val.argindex = argi.get_index1();
    val.varlen = 0;
    val.offcol = 0;
    val.id = argi.get_name();
    val.val.c = nullptr;

    values.push_back(val);
  }
  if (nvalues != (int)values.size())
    error->all(FLERR, "Could not parse value data consistently for fix ave/time");

  // set off columns now that nvalues is finalized

  for (int i = 0; i < noff; i++) {
    if (offlist[i] < 1 || offlist[i] > nvalues)
      error->all(FLERR,"Invalid fix ave/time off column: {}", offlist[i]);
    values[offlist[i]-1].offcol = 1;
  }

  // setup and error check
  // for fix inputs, check that fix frequency is acceptable
  // set variable_length if any compute is variable length

  if (nevery <= 0) error->all(FLERR,"Illegal fix ave/time nevery value: {}", nevery);
  if (nrepeat <= 0) error->all(FLERR,"Illegal fix ave/time nrepeat value: {}", nrepeat);
  if (nfreq <= 0) error->all(FLERR,"Illegal fix ave/time nfreq value: {}", nfreq);
  if (nfreq % nevery || nrepeat*nevery > nfreq)
    error->all(FLERR,"Inconsistent fix ave/time nevery/nrepeat/nfreq values");
  if (ave != RUNNING && overwrite)
    error->all(FLERR,"Fix ave/time overwrite keyword requires ave running setting");

  for (auto &val : values) {

    if ((val.which == ArgInfo::COMPUTE) && (mode == SCALAR)) {
      val.val.c = modify->get_compute_by_id(val.id);
      if (!val.val.c) error->all(FLERR,"Compute ID {} for fix ave/time does not exist", val.id);
      if (val.argindex == 0 && (val.val.c->scalar_flag == 0))
        error->all(FLERR,"Fix ave/time compute {} does not calculate a scalar", val.id);
      if (val.argindex && (val.val.c->vector_flag == 0))
        error->all(FLERR,"Fix ave/time compute {} does not calculate a vector", val.id);
      if (val.argindex && (val.argindex > val.val.c->size_vector) &&
          (val.val.c->size_vector_variable == 0))
        error->all(FLERR, "Fix ave/time compute {} vector is accessed out-of-range", val.id);
      if (val.argindex && val.val.c->size_vector_variable) val.varlen = 1;

    } else if ((val.which == ArgInfo::COMPUTE) && (mode == VECTOR)) {
      val.val.c = modify->get_compute_by_id(val.id);
      if (!val.val.c) error->all(FLERR,"Compute ID {} for fix ave/time does not exist", val.id);
      if ((val.argindex == 0) && (val.val.c->vector_flag == 0))
        error->all(FLERR,"Fix ave/time compute {} does not calculate a vector", val.id);
      if (val.argindex && (val.val.c->array_flag == 0))
        error->all(FLERR,"Fix ave/time compute {} does not calculate an array", val.id);
      if (val.argindex && (val.argindex > val.val.c->size_array_cols))
        error->all(FLERR,"Fix ave/time compute {} array is accessed out-of-range", val.id);
      if ((val.argindex == 0) && (val.val.c->size_vector_variable)) val.varlen = 1;
      if (val.argindex && (val.val.c->size_array_rows_variable)) val.varlen = 1;

    } else if ((val.which == ArgInfo::FIX) && (mode == SCALAR)) {
      val.val.f = modify->get_fix_by_id(val.id);
      if (!val.val.f) error->all(FLERR,"Fix ID {} for fix ave/time does not exist", val.id);
      if ((val.argindex == 0) && (val.val.f->scalar_flag == 0))
        error->all(FLERR,"Fix ave/time fix {} does not calculate a scalar", val.id);
      if (val.argindex && (val.val.f->vector_flag == 0))
        error->all(FLERR,"Fix ave/time fix {} does not calculate a vector", val.id);
      if (val.argindex && (val.val.f->size_vector_variable))
        error->all(FLERR,"Fix ave/time fix {} vector cannot be variable length", val.id);
      if (val.argindex && (val.argindex > val.val.f->size_vector))
        error->all(FLERR,"Fix ave/time fix {} vector is accessed out-of-range", val.id);
      if (nevery % val.val.f->global_freq)
        error->all(FLERR, "Fix {} for fix ave/time not computed at compatible time", val.id);

    } else if ((val.which == ArgInfo::FIX) && (mode == VECTOR)) {
      val.val.f = modify->get_fix_by_id(val.id);
      if (!val.val.f) error->all(FLERR,"Fix ID {} for fix ave/time does not exist", val.id);
      if ((val.argindex == 0) && (val.val.f->vector_flag == 0))
        error->all(FLERR,"Fix ave/time fix {} does not calculate a vector", val.id);
      if (val.argindex && (val.val.f->array_flag == 0))
        error->all(FLERR,"Fix ave/time fix {} does not calculate an array", val.id);
      if (val.argindex && (val.val.f->size_array_rows_variable))
        error->all(FLERR,"Fix ave/time fix {} array cannot be variable length", val.id);
      if (val.argindex && (val.argindex > val.val.f->size_array_cols))
        error->all(FLERR,"Fix ave/time fix {} array is accessed out-of-range", val.id);
      if (nevery % val.val.f->global_freq)
        error->all(FLERR, "Fix {} for fix ave/time not computed at compatible time", val.id);

    } else if ((val.which == ArgInfo::VARIABLE) && (mode == SCALAR)) {
      int ivariable = input->variable->find(val.id.c_str());
      if (ivariable < 0)
        error->all(FLERR,"Variable name {} for fix ave/time does not exist", val.id);
      if ((val.argindex == 0) && (input->variable->equalstyle(ivariable) == 0))
        error->all(FLERR,"Fix ave/time variable {} is not equal-style variable", val.id);
      if ((val.argindex) && (input->variable->vectorstyle(ivariable) == 0))
        error->all(FLERR,"Fix ave/time variable {} is not vector-style variable", val.id);

    } else if ((val.which == ArgInfo::VARIABLE) && (mode == VECTOR)) {
      int ivariable = input->variable->find(val.id.c_str());
      if (ivariable < 0)
        error->all(FLERR,"Variable name {} for fix ave/time does not exist", val.id);
      if ((val.argindex == 0) && (input->variable->vectorstyle(ivariable) == 0))
        error->all(FLERR,"Fix ave/time variable {} is not vector-style variable", val.id);
      if (val.argindex)
        error->all(FLERR,"Fix ave/time mode vector variable {} cannot be indexed", val.id);
      val.varlen = 1;
    }
  }

  // all_variable_length = 1 if all values are variable length
  // any_variable_length = 1 if any values are variable length

  all_variable_length = 1;
  any_variable_length = 0;
  for (auto &val : values) {
    if (val.varlen == 0) all_variable_length = 0;
    if (val.varlen) any_variable_length = 1;
  }

  // if VECTOR mode, check that all columns are same length
  // nrows = # of rows in output array
  // if all columns are variable length, just set nrows = 1 for now

  column = nullptr;
  if (mode == VECTOR) {
    if (all_variable_length == 0) nrows = column_length(0);
    else nrows = 1;
    memory->create(column,nrows,"ave/time:column");
  }

  // enable locking of row count by this fix for computes of variable length
  // only if nrepeat > 1 or ave = RUNNING/WINDOW,
  //   so that locking spans multiple timesteps

  if (any_variable_length && ((nrepeat > 1) || (ave == RUNNING) || (ave == WINDOW))) {
    for (auto &val : values) {
      if (val.varlen && val.which == ArgInfo::COMPUTE) val.val.c->lock_enable();
      lockforever = 0;
    }
  }

  // print file comment lines
  // for mode = VECTOR, cannot use arg to print
  // since array args may have been expanded to multiple vectors

  if (fp && comm->me == 0) {
    clearerr(fp);
    if (title1) fprintf(fp,"%s\n",title1);
    else fprintf(fp,"# Time-averaged data for fix %s\n",id);
    if (title2) fprintf(fp,"%s\n",title2);
    else if (mode == SCALAR) {
      fprintf(fp,"# TimeStep");
      for (int i = 0; i < nvalues; i++) fprintf(fp," %s",earg[i]);
      fprintf(fp,"\n");
    } else fprintf(fp,"# TimeStep Number-of-rows\n");
    if (title3 && mode == VECTOR) fprintf(fp,"%s\n",title3);
    else if (mode == VECTOR) {
      fprintf(fp,"# Row");
      for (int i = 0; i < nvalues; i++) fprintf(fp," %s",earg[i]);
      fprintf(fp,"\n");
    }
    if (yaml_flag) fputs("---\n",fp);
    if (ferror(fp)) error->one(FLERR,"Error writing file header: {}", utils::getsyserror());
    filepos = platform::ftell(fp);
  }

  delete[] title1;
  delete[] title2;
  delete[] title3;

  // if wildcard expansion occurred, free earg memory from expand_args()
  // wait to do this until after file comment lines are printed

  if (expand) {
    for (int i = 0; i < nvalues; i++) delete[] earg[i];
    memory->sfree(earg);
  }

  // allocate memory for averaging

  vector = vector_total = nullptr;
  vector_list = nullptr;
  array = array_total = nullptr;
  array_list = nullptr;

  if (mode == SCALAR) {
    vector = new double[nvalues];
    vector_total = new double[nvalues];
    if (ave == WINDOW) memory->create(vector_list,nwindow,nvalues,"ave/time:vector_list");
  } else allocate_arrays();

  // this fix produces either a global scalar or vector or array
  // SCALAR mode produces either a scalar or vector
  // VECTOR mode produces either a vector or array
  // intensive/extensive flags set by compute,fix,variable that produces value

  extlist = nullptr;

  if (mode == SCALAR) {
    if (nvalues == 1) {
      scalar_flag = 1;
      auto &val = values[0];
      if (val.which == ArgInfo::COMPUTE) {
        if (val.argindex == 0) extscalar = val.val.c->extscalar;
        else if (val.val.c->extvector >= 0) extscalar = val.val.c->extvector;
        else extscalar = val.val.c->extlist[val.argindex-1];
      } else if (val.which == ArgInfo::FIX) {
        if (val.argindex == 0) extscalar = val.val.f->extscalar;
        else if (val.val.f->extvector >= 0) extscalar = val.val.f->extvector;
        else extscalar = val.val.f->extlist[val.argindex-1];
      } else if (val.which == ArgInfo::VARIABLE) {
        extscalar = 0;
      }

    } else {
      vector_flag = 1;
      size_vector = nrows = nvalues;
      extvector = -1;
      extlist = new int[nvalues];
      int i = 0;
      for (auto &val : values) {
        if (val.which == ArgInfo::COMPUTE) {
          if (val.argindex == 0) extlist[i] = val.val.c->extscalar;
          else if (val.val.c->extvector >= 0) extlist[i] = val.val.c->extvector;
          else extlist[i] = val.val.c->extlist[val.argindex-1];
        } else if (val.which == ArgInfo::FIX) {
          if (val.argindex == 0) extlist[i] = val.val.f->extscalar;
          else if (val.val.f->extvector >= 0) extlist[i] = val.val.f->extvector;
          else extlist[i] = val.val.f->extlist[val.argindex-1];
        } else if (val.which == ArgInfo::VARIABLE) {
          extlist[i] = 0;
        }
        ++i;
      }
    }

  } else {
    if (nvalues == 1) {
      auto &val = values[0];
      vector_flag = 1;
      size_vector = nrows;
      if (all_variable_length) size_vector_variable = 1;
      if (val.which == ArgInfo::COMPUTE) {
        if (val.argindex == 0) {
          extvector = val.val.c->extvector;
          if (extvector == -1) {
            extlist = new int[nrows];
            for (int i = 0; i < nrows; i++) extlist[i] = val.val.c->extlist[i];
          }
        } else extvector = val.val.c->extarray;
      } else if (val.which == ArgInfo::FIX) {
        if (val.argindex == 0) {
          extvector = val.val.f->extvector;
          if (extvector == -1) {
            extlist = new int[nrows];
            for (int i = 0; i < nrows; i++) extlist[i] = val.val.f->extlist[i];
          }
        } else extvector = val.val.f->extarray;
      } else if (val.which == ArgInfo::VARIABLE) {
        extlist = new int[nrows];
        for (int i = 0; i < nrows; i++) extlist[i] = 0;
      }

    } else {
      array_flag = 1;
      size_array_rows = nrows;
      size_array_cols = nvalues;
      if (all_variable_length) size_array_rows_variable = 1;
      int extvalue = 0;
      extarray = -2;
      for (auto &val : values) {
        if (val.which == ArgInfo::COMPUTE) {
          if (val.argindex == 0) extvalue = val.val.c->extvector;
          else extvalue = val.val.c->extarray;
        } else if (val.which == ArgInfo::FIX) {
          if (val.argindex == 0) extvalue = val.val.f->extvector;
          else extvalue = val.val.f->extarray;
        } else if (val.which == ArgInfo::VARIABLE) {
          extvalue = 0;
        }
        if (extvalue == -1)
          error->all(FLERR,"Fix ave/time cannot set output array intensive/extensive "
                     "from these inputs");
        if (extarray < -1) extarray = extvalue;
        else if (extvalue != extarray)
          error->all(FLERR,"Fix ave/time cannot set output array intensive/extensive "
                     "from these inputs");
      }
    }
  }

  // initializations
  // set vector_total to zero since it accumulates
  // array_total already zeroed in allocate_arrays

  irepeat = 0;
  iwindow = window_limit = 0;
  norm = 0;

  if (mode == SCALAR)
    for (int i = 0; i < nvalues; i++) vector_total[i] = 0.0;

  // nvalid = next step on which end_of_step does something
  // add nvalid to all computes that store invocation times
  // since don't know a priori which are invoked by this fix
  // once in end_of_step() can set timestep for ones actually invoked

  nvalid_last = -1;
  nvalid = nextvalid();
  modify->addstep_compute_all(nvalid);
}

/* ---------------------------------------------------------------------- */

FixAveTime::~FixAveTime()
{
  // decrement lock counter in compute chunk/atom, it if still exists

  if (any_variable_length && ((nrepeat > 1) || (ave == RUNNING) || (ave == WINDOW))) {
    for (auto &val : values) {
      if (val.varlen) {
        auto icompute = modify->get_compute_by_id(val.id);
        if (icompute) {
          if ((ave == RUNNING) || (ave == WINDOW))
            icompute->unlock(this);
          icompute->lock_disable();
        }
      }
    }
  }

  delete[] format_user;
  delete[] extlist;

  if (fp && comm->me == 0) {
    if (yaml_flag) fputs("...\n", fp);
    fclose(fp);
  }
  memory->destroy(column);

  delete[] vector;
  delete[] vector_total;
  memory->destroy(array);
  memory->destroy(array_total);
  memory->destroy(array_list);
}

/* ---------------------------------------------------------------------- */

int FixAveTime::setmask()
{
  int mask = 0;
  mask |= END_OF_STEP;
  return mask;
}

/* ---------------------------------------------------------------------- */

void FixAveTime::init()
{
  // update indices/pointers for all computes,fixes,variables

  for (auto &val : values) {
    if (val.which == ArgInfo::COMPUTE) {
      val.val.c = modify->get_compute_by_id(val.id);
      if (!val.val.c)
        error->all(FLERR,"Compute ID {} for fix ave/time does not exist", val.id);
    } else if (val.which == ArgInfo::FIX) {
      val.val.f = modify->get_fix_by_id(val.id);
      if (!val.val.f)
        error->all(FLERR,"Fix ID {} for fix ave/time does not exist", val.id);
    } else if (val.which == ArgInfo::VARIABLE) {
      val.val.v = input->variable->find(val.id.c_str());
      if (val.val.v < 0)
        error->all(FLERR,"Variable name {} for fix ave/time does not exist", val.id);
    }
  }

  // need to reset nvalid if nvalid < ntimestep b/c minimize was performed

  if (nvalid < update->ntimestep) {
    irepeat = 0;
    nvalid = nextvalid();
    modify->addstep_compute_all(nvalid);
  }
}

/* ----------------------------------------------------------------------
   only does something if nvalid = current timestep
------------------------------------------------------------------------- */

void FixAveTime::setup(int /*vflag*/)
{
  end_of_step();
}

/* ---------------------------------------------------------------------- */

void FixAveTime::end_of_step()
{
  // skip if not step which requires doing something

  bigint ntimestep = update->ntimestep;
  if (ntimestep != nvalid) return;
  nvalid_last = nvalid;

  if (mode == SCALAR) invoke_scalar(ntimestep);
  else invoke_vector(ntimestep);
}

/* ---------------------------------------------------------------------- */

void FixAveTime::invoke_scalar(bigint ntimestep)
{
  // zero if first sample within single Nfreq epoch
  // if any input is variable length, initialize current length
  // check for exceeding length is done below

  if (irepeat == 0) {
    if (any_variable_length) {
      modify->clearstep_compute();
      column_length(1);
      modify->addstep_compute(ntimestep+nevery);
      modify->addstep_compute(ntimestep+nfreq);
    }
    for (int i = 0; i < nvalues; i++) vector[i] = 0.0;
  }

  // accumulate results of computes,fixes,variables to local copy
  // compute/fix/variable may invoke computes so wrap with clear/add

  modify->clearstep_compute();

  int i = 0;
  double scalar = 0.0;
  for (auto &val : values) {

    // invoke compute if not previously invoked
    // ensure no out-of-range access to variable-length compute vector

    if (val.which == ArgInfo::COMPUTE) {

      if (val.argindex == 0) {
        if (!(val.val.c->invoked_flag & Compute::INVOKED_SCALAR)) {
          val.val.c->compute_scalar();
          val.val.c->invoked_flag |= Compute::INVOKED_SCALAR;
        }
        scalar = val.val.c->scalar;
      } else {
        if (!(val.val.c->invoked_flag & Compute::INVOKED_VECTOR)) {
          val.val.c->compute_vector();
          val.val.c->invoked_flag |= Compute::INVOKED_VECTOR;
        }
        if (val.varlen && (val.val.c->size_vector < val.argindex)) scalar = 0.0;
        else scalar = val.val.c->vector[val.argindex-1];
      }

    // access fix fields, guaranteed to be ready

    } else if (val.which == ArgInfo::FIX) {
      if (val.argindex == 0)
        scalar = val.val.f->compute_scalar();
      else
        scalar = val.val.f->compute_vector(val.argindex-1);

    // evaluate equal-style or vector-style variable
    // ensure no out-of-range access to vector-style variable

    } else if (val.which == ArgInfo::VARIABLE) {
      if (val.argindex == 0)
        scalar = input->variable->compute_equal(val.val.v);
      else {
        double *varvec;
        int nvec = input->variable->compute_vector(val.val.v,&varvec);
        if (nvec < val.argindex) scalar = 0.0;
        else scalar = varvec[val.argindex-1];
      }
    }

    // add value to vector or just set directly if offcol is set

    if (val.offcol) vector[i] = scalar;
    else vector[i] += scalar;
    ++i;
  }

  // done if irepeat < nrepeat
  // else reset irepeat and nvalid

  irepeat++;
  if (irepeat < nrepeat) {
    nvalid += nevery;
    modify->addstep_compute(nvalid);
    return;
  }

  irepeat = 0;
  nvalid = ntimestep + nfreq - static_cast<bigint>(nrepeat-1)*nevery;
  modify->addstep_compute(nvalid);

  // average the final result for the Nfreq timestep

  double repeat = nrepeat;
  for (i = 0; i < nvalues; i++)
    if (values[i].offcol == 0) vector[i] /= repeat;

  // if ave = ONE, only single Nfreq timestep value is needed
  // if ave = RUNNING, combine with all previous Nfreq timestep values
  // if ave = WINDOW, combine with nwindow most recent Nfreq timestep values

  if (ave == ONE) {
    for (i = 0; i < nvalues; i++) vector_total[i] = vector[i];
    norm = 1;

  } else if (ave == RUNNING) {
    for (i = 0; i < nvalues; i++) vector_total[i] += vector[i];
    norm++;

  } else if (ave == WINDOW) {
    for (i = 0; i < nvalues; i++) {
      vector_total[i] += vector[i];
      if (window_limit) vector_total[i] -= vector_list[iwindow][i];
      vector_list[iwindow][i] = vector[i];
    }

    iwindow++;
    if (iwindow == nwindow) {
      iwindow = 0;
      window_limit = 1;
    }
    if (window_limit) norm = nwindow;
    else norm = iwindow;
  }

  // ensure any columns with offcol set are effectively set to last value

  for (i = 0; i < nvalues; i++)
    if (values[i].offcol) vector_total[i] = norm*vector[i];

  // output result to file

  if (fp && comm->me == 0) {
    clearerr(fp);
    if (overwrite) platform::fseek(fp,filepos);
    if (yaml_flag) {
      if (!yaml_header || overwrite) {
        yaml_header = true;
        fputs("keywords: ['Step', ", fp);
<<<<<<< HEAD
        for (const auto &k : keyword) fmt::print(fp, "'{}', ", k);
=======
        for (const auto &val : values) fmt::print(fp, "'{}', ", val.keyword);
>>>>>>> 554db7da
        fputs("]\ndata:\n", fp);
      }
      fmt::print(fp, "  - [{}, ", ntimestep);
      for (i = 0; i < nvalues; i++) fmt::print(fp,"{}, ",vector_total[i]/norm);
      fputs("]\n", fp);
    } else {
      fmt::print(fp,"{}",ntimestep);
      for (i = 0; i < nvalues; i++) fprintf(fp,format,vector_total[i]/norm);
      fprintf(fp,"\n");
      if (ferror(fp)) error->one(FLERR,"Error writing out time averaged data");
    }
    fflush(fp);

    if (overwrite) {
      bigint fileend = platform::ftell(fp);
      if ((fileend > 0) && (platform::ftruncate(fp,fileend)))
        error->warning(FLERR,"Error while tuncating output: {}", utils::getsyserror());
    }
  }
}

/* ---------------------------------------------------------------------- */

void FixAveTime::invoke_vector(bigint ntimestep)
{
  // first sample within single Nfreq epoch
  // zero out arrays that accumulate over many samples, but not across epochs
  // invoke setup_chunks() to determine current nchunk
  //   re-allocate per-chunk arrays if needed
  // invoke lock() in two cases:
  //   if nrepeat > 1: so nchunk cannot change until Nfreq epoch is over,
  //     will be unlocked on last repeat of this Nfreq
  //   if ave = RUNNING/WINDOW and not yet locked:
  //     set forever, will be unlocked in fix destructor
  // wrap setup_chunks in clearstep/addstep b/c it may invoke computes
  //   both nevery and nfreq are future steps,
  //   since call below to cchunk->ichunk()
  //     does not re-invoke internal cchunk compute on this same step

  if (irepeat == 0) {
    if (any_variable_length) {
      modify->clearstep_compute();
      int nrows_new = column_length(1);
      modify->addstep_compute(ntimestep+nevery);
      modify->addstep_compute(ntimestep+nfreq);

      if (all_variable_length && nrows_new != nrows) {
        nrows = nrows_new;
        memory->destroy(column);
        memory->create(column,nrows,"ave/time:column");
        allocate_arrays();
      }

      int lockforever_flag = 0;
      for (auto &val : values) {
        if (!val.varlen || (val.which != ArgInfo::COMPUTE)) continue;
        if ((nrepeat > 1) && (ave == ONE)) {
          val.val.c->lock(this,ntimestep,ntimestep+static_cast<bigint>(nrepeat-1)*nevery);
        } else if (((ave == RUNNING) || (ave == WINDOW)) && !lockforever) {
          val.val.c->lock(this,update->ntimestep,-1);
          lockforever_flag = 1;
        }
      }
      if (lockforever_flag) lockforever = 1;
    }

    for (int i = 0; i < nrows; i++)
      for (int j = 0; j < nvalues; j++) array[i][j] = 0.0;
  }

  // accumulate results of computes,fixes,variables to local copy
  // compute/fix/variable may invoke computes so wrap with clear/add

  modify->clearstep_compute();

  int j = 0;
  for (auto &val : values) {

    // invoke compute if not previously invoked

    if (val.which == ArgInfo::COMPUTE) {
      if (val.argindex == 0) {
        if (!(val.val.c->invoked_flag & Compute::INVOKED_VECTOR)) {
          val.val.c->compute_vector();
          val.val.c->invoked_flag |= Compute::INVOKED_VECTOR;
        }
        double *cvector = val.val.c->vector;
        for (int i = 0; i < nrows; i++)
          column[i] = cvector[i];

      } else {
        if (!(val.val.c->invoked_flag & Compute::INVOKED_ARRAY)) {
          val.val.c->compute_array();
          val.val.c->invoked_flag |= Compute::INVOKED_ARRAY;
        }
        double **carray = val.val.c->array;
        int icol = val.argindex-1;
        for (int i = 0; i < nrows; i++)
          column[i] = carray[i][icol];
      }

    // access fix fields, guaranteed to be ready

    } else if (val.which == ArgInfo::FIX) {
      if (val.argindex == 0)
        for (int i = 0; i < nrows; i++)
          column[i] = val.val.f->compute_vector(i);
      else {
        int icol = val.argindex-1;
        for (int i = 0; i < nrows; i++)
          column[i] = val.val.f->compute_array(i,icol);
      }

    // evaluate vector-style variable
    // ensure nvec = nrows, else error
    // could be different on this timestep than when column_length(1) set nrows

    } else if (val.which == ArgInfo::VARIABLE) {
      double *varvec;
      int nvec = input->variable->compute_vector(val.val.v,&varvec);
      if (nvec != nrows)
        error->all(FLERR,"Fix ave/time vector-style variable {} changed length", val.id);
      for (int i = 0; i < nrows; i++)
        column[i] = varvec[i];
    }

    // add columns of values to array or just set directly if offcol is set

    if (val.offcol) {
      for (int i = 0; i < nrows; i++)
        array[i][j] = column[i];
    } else {
      for (int i = 0; i < nrows; i++)
        array[i][j] += column[i];
    }
    ++j;
  }

  // done if irepeat < nrepeat
  // else reset irepeat and nvalid

  irepeat++;
  if (irepeat < nrepeat) {
    nvalid += nevery;
    modify->addstep_compute(nvalid);
    return;
  }

  irepeat = 0;
  nvalid = ntimestep+nfreq - static_cast<bigint>(nrepeat-1)*nevery;
  modify->addstep_compute(nvalid);

  // unlock any variable length computes at end of Nfreq epoch
  // do not unlock if ave = RUNNING or WINDOW

  if (any_variable_length && (nrepeat > 1) && (ave == ONE)) {
    for (auto &val : values) {
      if (!val.varlen) continue;
      if ((val.which == ArgInfo::COMPUTE) && val.val.c) val.val.c->unlock(this);
    }
  }

  // average the final result for the Nfreq timestep

  double repeat = nrepeat;
  for (int i = 0; i < nrows; i++)
    for (int j = 0; j < nvalues; j++)
      if (values[j].offcol == 0) array[i][j] /= repeat;

  // if ave = ONE, only single Nfreq timestep value is needed
  // if ave = RUNNING, combine with all previous Nfreq timestep values
  // if ave = WINDOW, combine with nwindow most recent Nfreq timestep values

  if (ave == ONE) {
    for (int i = 0; i < nrows; i++)
      for (int j = 0; j < nvalues; j++) array_total[i][j] = array[i][j];
    norm = 1;

  } else if (ave == RUNNING) {
    for (int i = 0; i < nrows; i++)
      for (int j = 0; j < nvalues; j++) array_total[i][j] += array[i][j];
    norm++;

  } else if (ave == WINDOW) {
    for (int i = 0; i < nrows; i++)
      for (int j = 0; j < nvalues; j++) {
        array_total[i][j] += array[i][j];
        if (window_limit) array_total[i][j] -= array_list[iwindow][i][j];
        array_list[iwindow][i][j] = array[i][j];
      }

    iwindow++;
    if (iwindow == nwindow) {
      iwindow = 0;
      window_limit = 1;
    }
    if (window_limit) norm = nwindow;
    else norm = iwindow;
  }

  // ensure any columns with offcol set are effectively set to last value

  for (int i = 0; i < nrows; i++)
    for (int j = 0; j < nvalues; j++)
      if (values[j].offcol) array_total[i][j] = norm*array[i][j];

  // output result to file

  if (fp && comm->me == 0) {
    if (overwrite) platform::fseek(fp,filepos);
    if (yaml_flag) {
      if (!yaml_header || overwrite) {
        yaml_header = true;
        fputs("keywords: [", fp);
<<<<<<< HEAD
        for (const auto &k : keyword) fmt::print(fp, "'{}', ", k);
=======
        for (const auto &val : values) fmt::print(fp, "'{}', ", val.keyword);
>>>>>>> 554db7da
        fputs("]\ndata:\n", fp);
      }
      fmt::print(fp, "  {}:\n", ntimestep);
      for (int i = 0; i < nrows; i++) {
        fputs("  - [", fp);
        for (int j = 0; j < nvalues; j++) fmt::print(fp,"{}, ",array_total[i][j]/norm);
        fputs("]\n", fp);
      }
    } else {
      fmt::print(fp,"{} {}\n",ntimestep,nrows);
      for (int i = 0; i < nrows; i++) {
        fprintf(fp,"%d",i+1);
        for (int j = 0; j < nvalues; j++) fprintf(fp,format,array_total[i][j]/norm);
        fprintf(fp,"\n");
      }
    }
    fflush(fp);
    if (overwrite) {
      bigint fileend = platform::ftell(fp);
      if ((fileend > 0) && (platform::ftruncate(fp,fileend)))
        error->warning(FLERR,"Error while tuncating output: {}", utils::getsyserror());
    }
  }
}

/* ----------------------------------------------------------------------
   return scalar value
------------------------------------------------------------------------- */

int FixAveTime::column_length(int dynamic)
{
  int length,lengthone;

  // determine nrows for static values

  if (!dynamic) {
    length = 0;
    for (auto &val : values) {
      if (val.varlen) continue;
      if (val.which == ArgInfo::COMPUTE) {
        if (val.argindex == 0)
          lengthone = val.val.c->size_vector;
        else lengthone = val.val.c->size_array_rows;
      } else if (val.which == ArgInfo::FIX) {
        if (val.argindex == 0) lengthone = val.val.f->size_vector;
        else lengthone = val.val.f->size_array_rows;
      } else if (val.which == ArgInfo::VARIABLE) {
        // variables are always varlen = 1, so dynamic
      }
      if (length == 0) length = lengthone;
      else if (lengthone != length)
        error->all(FLERR,"Fix ave/time columns are inconsistent lengths");
    }
  }

  // determine new nrows for dynamic values
  // either all must be the same
  // or must match other static values
  // don't need to check if not MODE = VECTOR, just invoke lock_length()

  if (dynamic) {
    length = 0;
    for (auto &val : values) {
      if (val.varlen == 0) continue;
      if (val.which == ArgInfo::COMPUTE) {
        lengthone = val.val.c->lock_length();
      } else if (val.which == ArgInfo::VARIABLE) {
        double *varvec;
        lengthone = input->variable->compute_vector(val.val.v,&varvec);
      }
      if (mode == SCALAR) continue;
      if (all_variable_length) {
        if (length == 0) length = lengthone;
        else if (lengthone != length)
          error->all(FLERR,"Fix ave/time columns are inconsistent lengths");
      } else {
        if (lengthone != nrows)
          error->all(FLERR,"Fix ave/time columns are inconsistent lengths");
      }
    }
  }

  return length;
}

/* ----------------------------------------------------------------------
   return scalar value
------------------------------------------------------------------------- */

double FixAveTime::compute_scalar()
{
  if (norm) return vector_total[0]/norm;
  return 0.0;
}

/* ----------------------------------------------------------------------
   return Ith vector value
------------------------------------------------------------------------- */

double FixAveTime::compute_vector(int i)
{
  if (i >= nrows) return 0.0;
  if (norm) {
    if (mode == SCALAR) return vector_total[i]/norm;
    if (mode == VECTOR) return array_total[i][0]/norm;
  }
  return 0.0;
}

/* ----------------------------------------------------------------------
   return I,J array value
------------------------------------------------------------------------- */

double FixAveTime::compute_array(int i, int j)
{
  if (i >= nrows) return 0.0;
  if (norm) return array_total[i][j]/norm;
  return 0.0;
}

/* ----------------------------------------------------------------------
   modify settings
------------------------------------------------------------------------- */

int FixAveTime::modify_param(int narg, char **arg)
{
  if (strcmp(arg[0], "colname") == 0) {
    if (narg < 3) utils::missing_cmd_args(FLERR, "fix_modify colname", error);
    int icol = -1;
    if (utils::is_integer(arg[1])) {
      icol = utils::inumeric(FLERR, arg[1], false, lmp);
      if (icol < 0) icol = values.size() + icol + 1;
      icol--;
    } else {
      try {
        icol = key2col.at(arg[1]);
      } catch (std::out_of_range &) {
        icol = -1;
      }
    }
    if ((icol < 0) || (icol >= (int) values.size()))
      error->all(FLERR, "Thermo_modify colname column {} invalid", arg[1]);
    values[icol].keyword = arg[2];
    return 3;
  }
  return 0;
}

/* ----------------------------------------------------------------------
   parse optional args
------------------------------------------------------------------------- */

void FixAveTime::options(int iarg, int narg, char **arg)
{
  // option defaults

  fp = nullptr;
  ave = ONE;
  startstep = 0;
  mode = SCALAR;
  noff = 0;
  offlist = nullptr;
  overwrite = 0;
  yaml_flag = yaml_header = false;
  format_user = nullptr;
  format = (char *) " %g";
  title1 = nullptr;
  title2 = nullptr;
  title3 = nullptr;

  // optional args

  while (iarg < narg) {
    if (strcmp(arg[iarg],"file") == 0) {
      if (iarg+2 > narg) error->all(FLERR,"Illegal fix ave/time command");
      yaml_flag = utils::strmatch(arg[iarg+1],"\\.[yY][aA]?[mM][lL]$");
      if (comm->me == 0) {
        fp = fopen(arg[iarg+1],"w");
        if (fp == nullptr)
          error->one(FLERR,"Cannot open fix ave/time file {}: {}",
                     arg[iarg+1], utils::getsyserror());
      }
      iarg += 2;
    } else if (strcmp(arg[iarg],"ave") == 0) {
      if (iarg+2 > narg) error->all(FLERR,"Illegal fix ave/time command");
      if (strcmp(arg[iarg+1],"one") == 0) ave = ONE;
      else if (strcmp(arg[iarg+1],"running") == 0) ave = RUNNING;
      else if (strcmp(arg[iarg+1],"window") == 0) ave = WINDOW;
      else error->all(FLERR,"Illegal fix ave/time command");
      if (ave == WINDOW) {
        if (iarg+3 > narg) error->all(FLERR,"Illegal fix ave/time command");
        nwindow = utils::inumeric(FLERR,arg[iarg+2],false,lmp);
        if (nwindow <= 0) error->all(FLERR,"Illegal fix ave/time command");
      }
      iarg += 2;
      if (ave == WINDOW) iarg++;
    } else if (strcmp(arg[iarg],"start") == 0) {
      if (iarg+2 > narg) error->all(FLERR,"Illegal fix ave/time command");
      startstep = utils::inumeric(FLERR,arg[iarg+1],false,lmp);
      iarg += 2;
    } else if (strcmp(arg[iarg],"mode") == 0) {
      if (iarg+2 > narg) error->all(FLERR,"Illegal fix ave/time command");
      if (strcmp(arg[iarg+1],"scalar") == 0) mode = SCALAR;
      else if (strcmp(arg[iarg+1],"vector") == 0) mode = VECTOR;
      else error->all(FLERR,"Illegal fix ave/time command");
      iarg += 2;
    } else if (strcmp(arg[iarg],"off") == 0) {
      if (iarg+2 > narg) error->all(FLERR,"Illegal fix ave/time command");
      memory->grow(offlist,noff+1,"ave/time:offlist");
      offlist[noff++] = utils::inumeric(FLERR,arg[iarg+1],false,lmp);
      iarg += 2;
    } else if (strcmp(arg[iarg],"overwrite") == 0) {
      overwrite = 1;
      iarg += 1;
    } else if (strcmp(arg[iarg],"format") == 0) {
      if (iarg+2 > narg) error->all(FLERR,"Illegal fix ave/time command");
      delete[] format_user;
      format_user = utils::strdup(arg[iarg+1]);
      format = format_user;
      iarg += 2;
    } else if (strcmp(arg[iarg],"title1") == 0) {
      if (iarg+2 > narg) error->all(FLERR,"Illegal fix ave/spatial command");
      delete[] title1;
      title1 = utils::strdup(arg[iarg+1]);
      iarg += 2;
    } else if (strcmp(arg[iarg],"title2") == 0) {
      if (iarg+2 > narg) error->all(FLERR,"Illegal fix ave/spatial command");
      delete[] title2;
      title2 = utils::strdup(arg[iarg+1]);
      iarg += 2;
    } else if (strcmp(arg[iarg],"title3") == 0) {
      if (iarg+2 > narg) error->all(FLERR,"Illegal fix ave/spatial command");
      delete[] title3;
      title3 = utils::strdup(arg[iarg+1]);
      iarg += 2;
    } else error->all(FLERR,"Unknown fix ave/time command option {}", arg[iarg]);
  }
}

/* ----------------------------------------------------------------------
   reallocate arrays for mode = VECTOR of size Nrows x Nvalues
------------------------------------------------------------------------- */

void FixAveTime::allocate_arrays()
{
  memory->destroy(array);
  memory->destroy(array_total);
  memory->create(array,nrows,nvalues,"ave/time:array");
  memory->create(array_total,nrows,nvalues,"ave/time:array_total");
  if (ave == WINDOW) {
    memory->destroy(array_list);
    memory->create(array_list,nwindow,nrows,nvalues,"ave/time:array_list");
  }

  // reinitialize regrown array_total since it accumulates

  for (int i = 0; i < nrows; i++)
    for (int j = 0; j < nvalues; j++) array_total[i][j] = 0.0;
}

/* ----------------------------------------------------------------------
   calculate nvalid = next step on which end_of_step does something
   can be this timestep if multiple of nfreq and nrepeat = 1
   else backup from next multiple of nfreq
   startstep is lower bound on nfreq multiple
------------------------------------------------------------------------- */

bigint FixAveTime::nextvalid()
{
  bigint nvalid = (update->ntimestep/nfreq)*nfreq + nfreq;
  while (nvalid < startstep) nvalid += nfreq;
  if (nvalid-nfreq == update->ntimestep && nrepeat == 1)
    nvalid = update->ntimestep;
  else
    nvalid -= static_cast<bigint>(nrepeat-1)*nevery;
  if (nvalid < update->ntimestep) nvalid += nfreq;
  return nvalid;
}<|MERGE_RESOLUTION|>--- conflicted
+++ resolved
@@ -644,11 +644,7 @@
       if (!yaml_header || overwrite) {
         yaml_header = true;
         fputs("keywords: ['Step', ", fp);
-<<<<<<< HEAD
-        for (const auto &k : keyword) fmt::print(fp, "'{}', ", k);
-=======
         for (const auto &val : values) fmt::print(fp, "'{}', ", val.keyword);
->>>>>>> 554db7da
         fputs("]\ndata:\n", fp);
       }
       fmt::print(fp, "  - [{}, ", ntimestep);
@@ -863,11 +859,7 @@
       if (!yaml_header || overwrite) {
         yaml_header = true;
         fputs("keywords: [", fp);
-<<<<<<< HEAD
-        for (const auto &k : keyword) fmt::print(fp, "'{}', ", k);
-=======
         for (const auto &val : values) fmt::print(fp, "'{}', ", val.keyword);
->>>>>>> 554db7da
         fputs("]\ndata:\n", fp);
       }
       fmt::print(fp, "  {}:\n", ntimestep);
