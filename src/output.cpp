// clang-format off
/* ----------------------------------------------------------------------
   LAMMPS - Large-scale Atomic/Molecular Massively Parallel Simulator
   https://www.lammps.org/, Sandia National Laboratories
   Steve Plimpton, sjplimp@sandia.gov

   Copyright (2003) Sandia Corporation.  Under the terms of Contract
   DE-AC04-94AL85000 with Sandia Corporation, the U.S. Government retains
   certain rights in this software.  This software is distributed under
   the GNU General Public License.

   See the README file in the top-level LAMMPS directory.
------------------------------------------------------------------------- */

/* ----------------------------------------------------------------------
   Contributing author: Michal Kanski (Jagiellonian U) for simulation time dumps
------------------------------------------------------------------------- */

#include "output.h"
#include "style_dump.h"         // IWYU pragma: keep

#include "comm.h"
#include "domain.h"
#include "dump.h"
#include "error.h"
#include "group.h"
#include "info.h"
#include "input.h"
#include "memory.h"
#include "modify.h"
#include "thermo.h"
#include "update.h"
#include "variable.h"
#include "write_restart.h"

#include <cmath>
#include <cstring>

using namespace LAMMPS_NS;

#define DELTA 1
#define EPSDT 1.0e-6

enum {SETUP, WRITE, RESET_DT};
<<<<<<< HEAD
=======

/* ----------------------------------------------------------------------
   one instance per dump style in style_dump.h
------------------------------------------------------------------------- */

template <typename T> static Dump *dump_creator(LAMMPS *lmp, int narg, char ** arg)
{
  return new T(lmp, narg, arg);
}
>>>>>>> e3222a4b

/* ----------------------------------------------------------------------
   initialize all output
------------------------------------------------------------------------- */

Output::Output(LAMMPS *lmp) : Pointers(lmp)
{
  // create default computes for temp,pressure,pe

  modify->add_compute("thermo_temp all temp");
  modify->add_compute("thermo_press all pressure thermo_temp");
  modify->add_compute("thermo_pe all pe");

  // create default Thermo class

  char **newarg = new char*[1];
  newarg[0] = (char *) "one";
  thermo = new Thermo(lmp,1,newarg);
  delete [] newarg;

  thermo_every = 0;
  var_thermo = nullptr;

  ndump = 0;
  max_dump = 0;
  mode_dump = nullptr;
  every_dump = nullptr;
  every_time_dump = nullptr;
  next_dump = nullptr;
  next_time_dump = nullptr;
  last_dump = nullptr;
  var_dump = nullptr;
  ivar_dump = nullptr;
  dump = nullptr;

  restart_flag = restart_flag_single = restart_flag_double = 0;
  restart_every_single = restart_every_double = 0;
  last_restart = -1;
  restart1 = restart2a = restart2b = nullptr;
  var_restart_single = var_restart_double = nullptr;
  restart = nullptr;

  dump_map = new DumpCreatorMap();

#define DUMP_CLASS
#define DumpStyle(key,Class) \
  (*dump_map)[#key] = &dump_creator<Class>;
#include "style_dump.h"         // IWYU pragma: keep
#undef DumpStyle
#undef DUMP_CLASS
}

/* ----------------------------------------------------------------------
   free all memory
------------------------------------------------------------------------- */

Output::~Output()
{
  if (thermo) delete thermo;
  delete [] var_thermo;

  memory->destroy(mode_dump);
  memory->destroy(every_dump);
  memory->destroy(every_time_dump);
  memory->destroy(next_dump);
  memory->destroy(next_time_dump);
  memory->destroy(last_dump);
  for (int i = 0; i < ndump; i++) delete [] var_dump[i];
  memory->sfree(var_dump);
  memory->destroy(ivar_dump);
  for (int i = 0; i < ndump; i++) delete dump[i];
  memory->sfree(dump);

  delete [] restart1;
  delete [] restart2a;
  delete [] restart2b;
  delete [] var_restart_single;
  delete [] var_restart_double;
  delete restart;

  delete dump_map;
}

/* ---------------------------------------------------------------------- */

void Output::init()
{
  thermo->init();
  if (var_thermo) {
    ivar_thermo = input->variable->find(var_thermo);
    if (ivar_thermo < 0)
      error->all(FLERR,"Variable name for thermo every does not exist");
    if (!input->variable->equalstyle(ivar_thermo))
      error->all(FLERR,"Variable for thermo every is invalid style");
  }

  for (int i = 0; i < ndump; i++) dump[i]->init();
  any_time_dumps = 0;
  for (int i = 0; i < ndump; i++) {
    if (mode_dump[i]) any_time_dumps = 1;
    if ((mode_dump[i] == 0 && every_dump[i] == 0) ||
        (mode_dump[i] == 1 && every_time_dump[i] == 0.0)) {
      ivar_dump[i] = input->variable->find(var_dump[i]);
      if (ivar_dump[i] < 0)
        error->all(FLERR,"Variable name for dump every or delta does not exist");
      if (!input->variable->equalstyle(ivar_dump[i]))
        error->all(FLERR,"Variable for dump every or delta is invalid style");
    }
  }

  if (restart_flag_single && restart_every_single == 0) {
    ivar_restart_single = input->variable->find(var_restart_single);
    if (ivar_restart_single < 0)
      error->all(FLERR,"Variable name for restart does not exist");
    if (!input->variable->equalstyle(ivar_restart_single))
      error->all(FLERR,"Variable for restart is invalid style");
  }
  if (restart_flag_double && restart_every_double == 0) {
    ivar_restart_double = input->variable->find(var_restart_double);
    if (ivar_restart_double < 0)
      error->all(FLERR,"Variable name for restart does not exist");
    if (!input->variable->equalstyle(ivar_restart_double))
      error->all(FLERR,"Variable for restart is invalid style");
  }
}

/* ----------------------------------------------------------------------
   perform output for setup of run/min
   do dump first, so memory_usage will include dump allocation
   do thermo last, so will print after memory_usage
   memflag = 0/1 for printing out memory usage
------------------------------------------------------------------------- */

void Output::setup(int memflag)
{
  bigint ntimestep = update->ntimestep;

  // consider all dumps
  // decide whether to write snapshot and/or calculate next step for dump

  if (ndump && update->restrict_output == 0) {
    next_time_dump_any = MAXBIGINT;

    for (int idump = 0; idump < ndump; idump++) {

      // wrap step dumps that invoke computes or do variable eval with clear/add
      // see NOTE in write() about also wrapping time dumps

      if (mode_dump[idump] == 0 &&
          (dump[idump]->clearstep || var_dump[idump]))
        modify->clearstep_compute();

      // write a snapshot at setup only if any of these 3 conditions hold
      // (1) this is first run since dump was created and its first_flag = 0
      // (2) mode_dump = 0 and timestep is multiple of every_dump
      // (3) mode_dump = 1 and time is multiple of every_time_dump (within EPSDT)
      // (2) and (3) only apply for non-variable dump intervals
      // finally, do not write if same snapshot written previously,
      //   i.e. on last timestep of previous run

      int writeflag = 0;

      if (last_dump[idump] < 0 && dump[idump]->first_flag == 1) writeflag = 1;

      if (mode_dump[idump] == 0) {
        if (every_dump[idump] && (ntimestep % every_dump[idump] == 0))
          writeflag = 1;
      } else {
        if (every_time_dump[idump] > 0.0) {
          double tcurrent = update->atime +
            (ntimestep - update->atimestep) * update->dt;
          double remainder = fmod(tcurrent,every_time_dump[idump]);
          if ((remainder < EPSDT*update->dt) ||
              (every_time_dump[idump] - remainder < EPSDT*update->dt))
            writeflag = 1;
        }
      }

      if (last_dump[idump] == ntimestep) writeflag = 0;

      // perform dump

      if (writeflag) {
        dump[idump]->write();
        last_dump[idump] = ntimestep;
      }

      // calculate timestep and/or time for next dump
      // set next_dump and next_time_dump, 0 arg for setup()
      // only do this if dump written or dump has not been written yet

      if (writeflag || last_dump[idump] < 0)
        calculate_next_dump(SETUP,idump,ntimestep);

      // if dump not written now, use addstep_compute_all()
      // since don't know what computes the dump will invoke

      if (mode_dump[idump] == 0 &&
          (dump[idump]->clearstep || var_dump[idump])) {
        if (writeflag) modify->addstep_compute(next_dump[idump]);
        else modify->addstep_compute_all(next_dump[idump]);
      }

      if (mode_dump[idump] && (dump[idump]->clearstep || var_dump[idump]))
        next_time_dump_any = MIN(next_time_dump_any,next_dump[idump]);
      if (idump) next_dump_any = MIN(next_dump_any,next_dump[idump]);
      else next_dump_any = next_dump[0];
    }

  // if no dumps, set next_dump_any to last+1 so will not influence next

  } else next_dump_any = update->laststep + 1;

   // do not write restart files at start of run
   // set next_restart values to multiple of every or variable value
   // wrap variable eval with clear/add
   // if no restarts, set next_restart to last+1 so will not influence next

   if (restart_flag && update->restrict_output == 0) {
     if (restart_flag_single) {
       if (restart_every_single)
         next_restart_single =
           (ntimestep/restart_every_single)*restart_every_single +
           restart_every_single;
       else {
         bigint nextrestart = static_cast<bigint>
           (input->variable->compute_equal(ivar_restart_single));
         if (nextrestart <= ntimestep)
           error->all(FLERR,"Restart variable returned a bad timestep");
         next_restart_single = nextrestart;
       }
     } else next_restart_single = update->laststep + 1;
     if (restart_flag_double) {
       if (restart_every_double)
         next_restart_double =
           (ntimestep/restart_every_double)*restart_every_double +
           restart_every_double;
       else {
         bigint nextrestart = static_cast<bigint>
           (input->variable->compute_equal(ivar_restart_double));
         if (nextrestart <= ntimestep)
           error->all(FLERR,"Restart variable returned a bad timestep");
         next_restart_double = nextrestart;
       }
     } else next_restart_double = update->laststep + 1;
     next_restart = MIN(next_restart_single,next_restart_double);
   } else next_restart = update->laststep + 1;

   // print memory usage unless being called between multiple runs

   if (memflag) memory_usage();

   // set next_thermo to multiple of every or variable eval if var defined
   // insure thermo output on last step of run
   // thermo may invoke computes so wrap with clear/add

   modify->clearstep_compute();

   thermo->header();
   thermo->compute(0);
   last_thermo = ntimestep;

   if (var_thermo) {
     next_thermo = static_cast<bigint>
       (input->variable->compute_equal(ivar_thermo));
     if (next_thermo <= ntimestep)
       error->all(FLERR,"Thermo every variable returned a bad timestep");
   } else if (thermo_every) {
     next_thermo = (ntimestep/thermo_every)*thermo_every + thermo_every;
     next_thermo = MIN(next_thermo,update->laststep);
   } else next_thermo = update->laststep;

   modify->addstep_compute(next_thermo);

   // next = next timestep any output will be done

   next = MIN(next_dump_any,next_restart);
   next = MIN(next,next_thermo);
 }

 /* ----------------------------------------------------------------------
    perform all output for this timestep
    only perform output if next matches current step and last output doesn't
    do dump/restart before thermo so thermo CPU time will include them
 ------------------------------------------------------------------------- */

 void Output::write(bigint ntimestep)
 {
   // perform dump if its next_dump = current ntimestep
   //   but not if it was already written on this step
   // set next_dump and also next_time_dump for mode_dump = 1
   // set next_dump_any to smallest next_dump
   // wrap step dumps that invoke computes or do variable eval with clear/add
   // NOTE:
   //   not wrapping time dumps means that Integrate::ev_set()
   //     needs to trigger all per-atom eng/virial computes
   //     on a timestep where any time dump will be output
   //   could wrap time dumps as well, if timestep size did not vary
   //   if wrap when timestep size varies frequently,
   //     then can do many unneeded addstep() --> inefficient
   //   hard to know if timestep varies, since run every could change it
   //   can't remove an uneeded addstep from a compute, b/c don't know
   //     what other command may have added it

   if (next_dump_any == ntimestep) {

     for (int idump = 0; idump < ndump; idump++) {
       next_time_dump_any = MAXBIGINT;

       if (next_dump[idump] == ntimestep) {
         if (last_dump[idump] == ntimestep) continue;

         if (mode_dump[idump] == 0 &&
             (dump[idump]->clearstep || var_dump[idump]))
           modify->clearstep_compute();

         // perform dump
         // reset next_dump and next_time_dump, 1 arg for write()

         dump[idump]->write();
         last_dump[idump] = ntimestep;
         calculate_next_dump(WRITE,idump,ntimestep);

         if (mode_dump[idump] == 0 &&
             (dump[idump]->clearstep || var_dump[idump]))
           modify->addstep_compute(next_dump[idump]);
       }

       if (mode_dump[idump] && (dump[idump]->clearstep || var_dump[idump]))
         next_time_dump_any = MIN(next_time_dump_any,next_dump[idump]);
       if (idump) next_dump_any = MIN(next_dump_any,next_dump[idump]);
       else next_dump_any = next_dump[0];
     }
   }

   // next_restart does not force output on last step of run
   // for toggle = 0, replace "*" with current timestep in restart filename
   // next restart variable may invoke computes so wrap with clear/add

   if (next_restart == ntimestep) {
     if (next_restart_single == ntimestep) {

       std::string file = restart1;
       std::size_t found = file.find('*');
       if (found != std::string::npos)
         file.replace(found,1,fmt::format("{}",update->ntimestep));

       if (last_restart != ntimestep) restart->write(file);

       if (restart_every_single) next_restart_single += restart_every_single;
       else {
         modify->clearstep_compute();
         bigint nextrestart = static_cast<bigint>
           (input->variable->compute_equal(ivar_restart_single));
         if (nextrestart <= ntimestep)
           error->all(FLERR,"Restart variable returned a bad timestep");
         next_restart_single = nextrestart;
         modify->addstep_compute(next_restart_single);
       }
     }
     if (next_restart_double == ntimestep) {
       if (last_restart != ntimestep) {
         if (restart_toggle == 0) {
           restart->write(restart2a);
           restart_toggle = 1;
         } else {
           restart->write(restart2b);
           restart_toggle = 0;
         }
       }
       if (restart_every_double) next_restart_double += restart_every_double;
       else {
         modify->clearstep_compute();
         bigint nextrestart = static_cast<bigint>
           (input->variable->compute_equal(ivar_restart_double));
         if (nextrestart <= ntimestep)
           error->all(FLERR,"Restart variable returned a bad timestep");
         next_restart_double = nextrestart;
         modify->addstep_compute(next_restart_double);
       }
     }
     last_restart = ntimestep;
     next_restart = MIN(next_restart_single,next_restart_double);
   }

   // insure next_thermo forces output on last step of run
   // thermo may invoke computes so wrap with clear/add

   if (next_thermo == ntimestep) {
     modify->clearstep_compute();
     if (last_thermo != ntimestep) thermo->compute(1);
     last_thermo = ntimestep;
     if (var_thermo) {
       next_thermo = static_cast<bigint>
         (input->variable->compute_equal(ivar_thermo));
       if (next_thermo <= ntimestep)
         error->all(FLERR,"Thermo every variable returned a bad timestep");
     } else if (thermo_every) next_thermo += thermo_every;
     else next_thermo = update->laststep;
     next_thermo = MIN(next_thermo,update->laststep);
     modify->addstep_compute(next_thermo);
   }

   // next = next timestep any output will be done

   next = MIN(next_dump_any,next_restart);
   next = MIN(next,next_thermo);
 }

 /* ----------------------------------------------------------------------
    force a snapshot to be written for all dumps
    called from PRD and TAD
 ------------------------------------------------------------------------- */

 void Output::write_dump(bigint ntimestep)
 {
   for (int idump = 0; idump < ndump; idump++) {
     dump[idump]->write();
     last_dump[idump] = ntimestep;
   }
 }

 /* ----------------------------------------------------------------------
    calculate when next dump occurs for Dump instance idump
    operates in one of two modes, based on mode_dump flag
    for timestep mode, set next_dump
    for simulation time mode, set next_time_dump and next_dump
    which flag depends on caller
      SETUP = from setup() at start of run
      WRITE = from write() during run each time a dump file is written
      RESET_DT = from reset_dt() called from fix dt/reset when it changes timestep size
 ------------------------------------------------------------------------- */

void Output::calculate_next_dump(int which, int idump, bigint ntimestep)
 {
   // dump mode is by timestep
   // just set next_dump

   if (mode_dump[idump] == 0) {

     if (every_dump[idump]) {

       // which = SETUP: nextdump = next multiple of every_dump
       // which = WRITE: increment nextdump by every_dump

       if (which == SETUP)
         next_dump[idump] =
           (ntimestep/every_dump[idump])*every_dump[idump] + every_dump[idump];
       else if (which == WRITE)
         next_dump[idump] += every_dump[idump];

     } else {
       next_dump[idump] = static_cast<bigint>
         (input->variable->compute_equal(ivar_dump[idump]));
       if (next_dump[idump] <= ntimestep)
         error->all(FLERR,"Dump every variable returned a bad timestep");
     }

   // dump mode is by simulation time
   // set next_time_dump and next_dump

   } else {

     bigint nextdump;
     double nexttime;
     double tcurrent = update->atime +
       (ntimestep - update->atimestep) * update->dt;

     if (every_time_dump[idump] > 0.0) {

       // which = SETUP: nexttime = next multiple of every_time_dump
       // which = WRITE: increment nexttime by every_time_dump
       // which = RESET_DT: no change to previous nexttime (only timestep has changed)

       switch (which) {
       case SETUP:
         nexttime = static_cast<bigint> (tcurrent/every_time_dump[idump]) *
           every_time_dump[idump] + every_time_dump[idump];
         break;

       case WRITE:
         nexttime = next_time_dump[idump] + every_time_dump[idump];
         break;

       case RESET_DT:
         nexttime = next_time_dump[idump];
         break;

       default:
         nexttime = 0;
         error->all(FLERR,"Unexpected argument to calculate_next_dump");
       }

       nextdump = ntimestep +
         static_cast<bigint> ((nexttime - tcurrent - EPSDT*update->dt) /
                              update->dt) + 1;

       // if delta is too small to reach next timestep, use multiple of delta

       if (nextdump == ntimestep) {
         double tnext = update->atime +
           (ntimestep+1 - update->atimestep) * update->dt;
         int multiple = static_cast<int>
           ((tnext - nexttime) / every_time_dump[idump]);
         nexttime = nexttime + (multiple+1)*every_time_dump[idump];
         nextdump = ntimestep +
           static_cast<bigint> ((nexttime - tcurrent - EPSDT*update->dt) /
                                update->dt) + 1;
       }

     } else {

       // do not re-evaulate variable for which = RESET_DT, leave nexttime as-is
       // unless next_time_dump < 0.0, which means variable never yet evaluated

       if (which < RESET_DT || next_time_dump[idump] < 0.0) {
         nexttime = input->variable->compute_equal(ivar_dump[idump]);
       } else
         nexttime = next_time_dump[idump];

       if (nexttime <= tcurrent)
         error->all(FLERR,"Dump every/time variable returned a bad time");

       nextdump = ntimestep +
         static_cast<bigint> ((nexttime - tcurrent - EPSDT*update->dt) /
                              update->dt) + 1;
       if (nextdump <= ntimestep)
         error->all(FLERR,"Dump every/time variable too small for next timestep");
     }

     next_time_dump[idump] = nexttime;
     next_dump[idump] = nextdump;
   }
 }

/* ---------------------------------------------------------------------- */

int Output::check_time_dumps(bigint ntimestep)
{
  int nowflag = 0;
  for (int i = 0; i < ndump; i++)
    if (mode_dump[i] && next_dump[i] == ntimestep) nowflag = 1;

  return nowflag;
}

 /* ----------------------------------------------------------------------
    force restart file(s) to be written
    called from PRD and TAD
 ------------------------------------------------------------------------- */

 void Output::write_restart(bigint ntimestep)
 {
   if (restart_flag_single) {
     std::string file = restart1;
     std::size_t found = file.find('*');
     if (found != std::string::npos)
       file.replace(found,1,fmt::format("{}",update->ntimestep));
     restart->write(file);
   }

   if (restart_flag_double) {
     if (restart_toggle == 0) {
       restart->write(restart2a);
       restart_toggle = 1;
     } else {
       restart->write(restart2b);
       restart_toggle = 0;
     }
   }

   last_restart = ntimestep;
 }

 /* ----------------------------------------------------------------------
    timestep is being changed, called by update->reset_timestep()
    for dumps, require that no dump is "active"
      meaning that a snapshot has already been output
    reset next output values for restart and thermo
    reset to smallest value >= new timestep
    if next timestep set by variable evaluation,
      eval for ntimestep-1, so current ntimestep can be returned if needed
      no guarantee that variable can be evaluated for ntimestep-1
      e.g. if it depends on computes, but live with that rare case for now
 ------------------------------------------------------------------------- */

 void Output::reset_timestep(bigint ntimestep)
 {
   next_dump_any = MAXBIGINT;
   for (int idump = 0; idump < ndump; idump++)
     if ((last_dump[idump] >= 0) && !update->whichflag && !dump[idump]->multifile)
       error->all(FLERR, "Cannot reset timestep with active dump - must undump first");

   if (restart_flag_single) {
     if (restart_every_single) {
       next_restart_single =
         (ntimestep/restart_every_single)*restart_every_single;
       if (next_restart_single < ntimestep)
         next_restart_single += restart_every_single;
     } else {
       modify->clearstep_compute();
       update->ntimestep--;
       bigint nextrestart = static_cast<bigint>
         (input->variable->compute_equal(ivar_restart_single));
       if (nextrestart < ntimestep)
         error->all(FLERR,"Restart variable returned a bad timestep");
       update->ntimestep++;
       next_restart_single = nextrestart;
       modify->addstep_compute(next_restart_single);
     }
   } else next_restart_single = update->laststep + 1;

   if (restart_flag_double) {
     if (restart_every_double) {
       next_restart_double =
         (ntimestep/restart_every_double)*restart_every_double;
       if (next_restart_double < ntimestep)
         next_restart_double += restart_every_double;
     } else {
       modify->clearstep_compute();
       update->ntimestep--;
       bigint nextrestart = static_cast<bigint>
         (input->variable->compute_equal(ivar_restart_double));
       if (nextrestart < ntimestep)
         error->all(FLERR,"Restart variable returned a bad timestep");
       update->ntimestep++;
       next_restart_double = nextrestart;
       modify->addstep_compute(next_restart_double);
     }
   } else next_restart_double = update->laststep + 1;

   next_restart = MIN(next_restart_single,next_restart_double);

   if (var_thermo) {
     modify->clearstep_compute();
     update->ntimestep--;
     next_thermo = static_cast<bigint>
       (input->variable->compute_equal(ivar_thermo));
     if (next_thermo < ntimestep)
       error->all(FLERR,"Thermo_modify every variable returned a bad timestep");
     update->ntimestep++;
     next_thermo = MIN(next_thermo,update->laststep);
     modify->addstep_compute(next_thermo);
   } else if (thermo_every) {
     next_thermo = (ntimestep/thermo_every)*thermo_every;
     if (next_thermo < ntimestep) next_thermo += thermo_every;
     next_thermo = MIN(next_thermo,update->laststep);
   } else next_thermo = update->laststep;

   next = MIN(next_dump_any,next_restart);
   next = MIN(next,next_thermo);
 }

/* ----------------------------------------------------------------------
   timestep size is being changed
   reset next output values for dumps which have mode_dump=1
   called by fix dt/reset (at end of step)
   or called by timestep command via run every (also at end of step)
------------------------------------------------------------------------- */

void Output::reset_dt()
{
  bigint ntimestep = update->ntimestep;

  next_time_dump_any = MAXBIGINT;

  for (int idump = 0; idump < ndump; idump++) {
    if (mode_dump[idump] == 0) continue;

    // reset next_dump but do not change next_time_dump, 2 arg for reset_dt()
    // do not invoke for a dump already scheduled for this step
    //   since timestep change affects next step

    if (next_dump[idump] != ntimestep)
      calculate_next_dump(RESET_DT,idump,update->ntimestep);

    if (dump[idump]->clearstep || var_dump[idump])
      next_time_dump_any = MIN(next_time_dump_any,next_dump[idump]);
  }

  next_dump_any = MIN(next_dump_any,next_time_dump_any);
  next = MIN(next_dump_any,next_restart);
  next = MIN(next,next_thermo);
}


/* ----------------------------------------------------------------------
   add a Dump to list of Dumps
------------------------------------------------------------------------- */

void Output::add_dump(int narg, char **arg)
{
  if (narg < 5) error->all(FLERR,"Illegal dump command");

  // error checks

  for (int idump = 0; idump < ndump; idump++)
    if (strcmp(arg[0],dump[idump]->id) == 0)
      error->all(FLERR,"Reuse of dump ID");
  int igroup = group->find(arg[1]);
  if (igroup == -1) error->all(FLERR,"Could not find dump group ID");
  if (utils::inumeric(FLERR,arg[3],false,lmp) <= 0)
    error->all(FLERR,"Invalid dump frequency");

  // extend Dump list if necessary

  if (ndump == max_dump) {
    max_dump += DELTA;
    dump = (Dump **)
      memory->srealloc(dump,max_dump*sizeof(Dump *),"output:dump");
    memory->grow(mode_dump,max_dump,"output:mode_dump");
    memory->grow(every_dump,max_dump,"output:every_dump");
    memory->grow(every_time_dump,max_dump,"output:every_time_dump");
    memory->grow(next_dump,max_dump,"output:next_dump");
    memory->grow(next_time_dump,max_dump,"output:next_time_dump");
    memory->grow(last_dump,max_dump,"output:last_dump");
    var_dump = (char **)
      memory->srealloc(var_dump,max_dump*sizeof(char *),"output:var_dump");
    memory->grow(ivar_dump,max_dump,"output:ivar_dump");
  }

  // create the Dump

  if (dump_map->find(arg[2]) != dump_map->end()) {
    DumpCreator &dump_creator = (*dump_map)[arg[2]];
    dump[ndump] = dump_creator(lmp, narg, arg);
  } else error->all(FLERR,utils::check_packages_for_style("dump",arg[2],lmp));

  // initialize per-dump data to suitable default values

  mode_dump[ndump] = 0;
  every_dump[ndump] = utils::inumeric(FLERR,arg[3],false,lmp);
  if (every_dump[ndump] <= 0) error->all(FLERR,"Illegal dump command");
  every_time_dump[ndump] = 0.0;
  next_time_dump[ndump] = -1.0;
  last_dump[ndump] = -1;
  var_dump[ndump] = nullptr;
  ivar_dump[ndump] = -1;
<<<<<<< HEAD

  ndump++;
}

/* ----------------------------------------------------------------------
   one instance per dump style in style_dump.h
------------------------------------------------------------------------- */
=======
>>>>>>> e3222a4b

  ndump++;
}

/* ----------------------------------------------------------------------
   modify parameters of a Dump
------------------------------------------------------------------------- */

void Output::modify_dump(int narg, char **arg)
{
  if (narg < 1) error->all(FLERR,"Illegal dump_modify command");

  // find which dump it is

  int idump;
  for (idump = 0; idump < ndump; idump++)
    if (strcmp(arg[0],dump[idump]->id) == 0) break;
  if (idump == ndump) error->all(FLERR,"Cound not find dump_modify ID");

  dump[idump]->modify_params(narg-1,&arg[1]);
}

/* ----------------------------------------------------------------------
   delete a Dump from list of Dumps
------------------------------------------------------------------------- */

void Output::delete_dump(char *id)
{
  // find which dump it is and delete it

  int idump;
  for (idump = 0; idump < ndump; idump++)
    if (strcmp(id,dump[idump]->id) == 0) break;
  if (idump == ndump) error->all(FLERR,"Could not find undump ID");

  delete dump[idump];
  delete [] var_dump[idump];

  // move other dumps down in list one slot

  for (int i = idump+1; i < ndump; i++) {
    dump[i-1] = dump[i];
    mode_dump[i-1] = mode_dump[i];
    every_dump[i-1] = every_dump[i];
    every_time_dump[i-1] = every_time_dump[i];
    next_dump[i-1] = next_dump[i];
    next_time_dump[i-1] = next_time_dump[i];
    last_dump[i-1] = last_dump[i];
    var_dump[i-1] = var_dump[i];
    ivar_dump[i-1] = ivar_dump[i];
  }
  ndump--;
}

/* ----------------------------------------------------------------------
   find a dump by ID
   return index of dump or -1 if not found
------------------------------------------------------------------------- */

int Output::find_dump(const char *id)
{
  if (id == nullptr) return -1;
  int idump;
  for (idump = 0; idump < ndump; idump++)
    if (strcmp(id,dump[idump]->id) == 0) break;
  if (idump == ndump) return -1;
  return idump;
}

/* ----------------------------------------------------------------------
   set thermo output frequency from input script
------------------------------------------------------------------------- */

void Output::set_thermo(int narg, char **arg)
{
  if (narg != 1) error->all(FLERR,"Illegal thermo command");

  // always reset var_thermo, so it is possible to switch back from
  // variable spaced thermo outputs to constant spaced ones.

  delete [] var_thermo;
  var_thermo = nullptr;

  if (utils::strmatch(arg[0],"^v_")) {
    var_thermo = utils::strdup(arg[0]+2);
  } else {
    thermo_every = utils::inumeric(FLERR,arg[0],false,lmp);
    if (thermo_every < 0) error->all(FLERR,"Illegal thermo command");
  }
}

/* ----------------------------------------------------------------------
   new Thermo style
------------------------------------------------------------------------- */

void Output::create_thermo(int narg, char **arg)
{
  if (narg < 1) error->all(FLERR,"Illegal thermo_style command");

  // don't allow this so that dipole style can safely allocate inertia vector

  if (domain->box_exist == 0)
    error->all(FLERR,"Thermo_style command before simulation box is defined");

  // warn if previous thermo had been modified via thermo_modify command

  if (thermo->modified && comm->me == 0)
    error->warning(FLERR,"New thermo_style command, "
                   "previous thermo_modify settings will be lost");

  // set thermo = nullptr in case new Thermo throws an error

  delete thermo;
  thermo = nullptr;
  thermo = new Thermo(lmp,narg,arg);
}

/* ----------------------------------------------------------------------
   setup restart capability for single or double output files
   if only one filename and it contains no "*", then append ".*"
------------------------------------------------------------------------- */

void Output::create_restart(int narg, char **arg)
{
  if (narg < 1) error->all(FLERR,"Illegal restart command");

  int every = 0;
  int varflag = 0;

  if (utils::strmatch(arg[0],"^v_")) varflag = 1;
  else every = utils::inumeric(FLERR,arg[0],false,lmp);

  if (!varflag && every == 0) {
    if (narg != 1) error->all(FLERR,"Illegal restart command");

    restart_flag = restart_flag_single = restart_flag_double = 0;
    last_restart = -1;

    delete restart;
    restart = nullptr;
    delete [] restart1;
    delete [] restart2a;
    delete [] restart2b;
    restart1 = restart2a = restart2b = nullptr;
    delete [] var_restart_single;
    delete [] var_restart_double;
    var_restart_single = var_restart_double = nullptr;

    return;
  }

  if (narg < 2) error->all(FLERR,"Illegal restart command");

  int nfile = 0;
  if (narg % 2 == 0) nfile = 1;
  else nfile = 2;

  if (nfile == 1) {
    restart_flag = restart_flag_single = 1;

    if (varflag) {
      delete [] var_restart_single;
      var_restart_single = utils::strdup(arg[0]+2);
      restart_every_single = 0;
    } else restart_every_single = every;

    int n = strlen(arg[1]) + 3;
    delete [] restart1;
    restart1 = new char[n];
    strcpy(restart1,arg[1]);
    if (strchr(restart1,'*') == nullptr) strcat(restart1,".*");
  }

  if (nfile == 2) {
    restart_flag = restart_flag_double = 1;

    if (varflag) {
      delete [] var_restart_double;
      var_restart_double = utils::strdup(arg[0]+2);
      restart_every_double = 0;
    } else restart_every_double = every;

    delete [] restart2a;
    delete [] restart2b;
    restart_toggle = 0;
    restart2a = utils::strdup(arg[1]);
    restart2b = utils::strdup(arg[2]);
  }

  // check for multiproc output and an MPI-IO filename
  // if 2 filenames, must be consistent

  int multiproc;
  if (strchr(arg[1],'%')) multiproc = comm->nprocs;
  else multiproc = 0;
  if (nfile == 2) {
    if (multiproc && !strchr(arg[2],'%'))
      error->all(FLERR,"Both restart files must use % or neither");
    if (!multiproc && strchr(arg[2],'%'))
      error->all(FLERR,"Both restart files must use % or neither");
  }

  int mpiioflag;
  if (utils::strmatch(arg[1],"\\.mpiio$")) mpiioflag = 1;
  else mpiioflag = 0;
  if (nfile == 2) {
    if (mpiioflag && !utils::strmatch(arg[2],"\\.mpiio$"))
      error->all(FLERR,"Both restart files must use MPI-IO or neither");
    if (!mpiioflag && utils::strmatch(arg[2],"\\.mpiio$"))
      error->all(FLERR,"Both restart files must use MPI-IO or neither");
  }

  // setup output style and process optional args

  delete restart;
  restart = new WriteRestart(lmp);
  int iarg = nfile+1;
  restart->multiproc_options(multiproc,mpiioflag,narg-iarg,&arg[iarg]);
}

/* ----------------------------------------------------------------------
   sum and print memory usage
   result is only memory on proc 0, not averaged across procs
------------------------------------------------------------------------- */

void Output::memory_usage()
{
  double meminfo[3];
  Info info(lmp);

  info.get_memory_info(meminfo);
  double mbytes = meminfo[0];
  double mbmin,mbavg,mbmax;
  MPI_Reduce(&mbytes,&mbavg,1,MPI_DOUBLE,MPI_SUM,0,world);
  MPI_Reduce(&mbytes,&mbmin,1,MPI_DOUBLE,MPI_MIN,0,world);
  MPI_Reduce(&mbytes,&mbmax,1,MPI_DOUBLE,MPI_MAX,0,world);
  mbavg /= comm->nprocs;

  if (comm->me == 0)
    utils::logmesg(lmp,"Per MPI rank memory allocation (min/avg/max) = "
                   "{:.4} | {:.4} | {:.4} Mbytes\n",mbmin,mbavg,mbmax);
}<|MERGE_RESOLUTION|>--- conflicted
+++ resolved
@@ -42,8 +42,6 @@
 #define EPSDT 1.0e-6
 
 enum {SETUP, WRITE, RESET_DT};
-<<<<<<< HEAD
-=======
 
 /* ----------------------------------------------------------------------
    one instance per dump style in style_dump.h
@@ -53,7 +51,6 @@
 {
   return new T(lmp, narg, arg);
 }
->>>>>>> e3222a4b
 
 /* ----------------------------------------------------------------------
    initialize all output
@@ -792,16 +789,6 @@
   last_dump[ndump] = -1;
   var_dump[ndump] = nullptr;
   ivar_dump[ndump] = -1;
-<<<<<<< HEAD
-
-  ndump++;
-}
-
-/* ----------------------------------------------------------------------
-   one instance per dump style in style_dump.h
-------------------------------------------------------------------------- */
-=======
->>>>>>> e3222a4b
 
   ndump++;
 }
