--- conflicted
+++ resolved
@@ -308,8 +308,6 @@
 
   if (utils::strmatch(update->integrate_style,"^respa"))
     nlevels_respa = (dynamic_cast<Respa *>(update->integrate))->nlevels;
-<<<<<<< HEAD
-=======
 
   // check for compatible heat conduction atom style
 
@@ -319,7 +317,6 @@
     if (!atom->heatflow_flag)
       error->all(FLERR,"Heat conduction in fix wall/gran requires atom style with heatflow property");
   }
->>>>>>> 554db7da
 
   // check for FixRigid so can extract rigid body masses
 
