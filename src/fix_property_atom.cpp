--- conflicted
+++ resolved
@@ -30,12 +30,8 @@
 /* ---------------------------------------------------------------------- */
 
 FixPropertyAtom::FixPropertyAtom(LAMMPS *lmp, int narg, char **arg) :
-<<<<<<< HEAD
   Fix(lmp, narg, arg),
   nvalue(0), styles(nullptr), index(nullptr), astyle(nullptr)
-=======
-    Fix(lmp, narg, arg), nvalue(0), styles(nullptr), index(nullptr), astyle(nullptr)
->>>>>>> 71e96e8b
 {
   if (narg < 4) error->all(FLERR, "Illegal fix property/atom command");
 
@@ -43,11 +39,7 @@
   wd_section = 1;
 
   int iarg = 3;
-<<<<<<< HEAD
-  nvalue = narg-iarg;
-=======
   nvalue = narg - iarg;
->>>>>>> 71e96e8b
   styles = new int[nvalue];
   cols = new int[nvalue];
   index = new int[nvalue];
@@ -62,15 +54,8 @@
   while (iarg < narg) {
     if (strcmp(arg[iarg], "mol") == 0) {
       if (atom->molecule_flag)
-<<<<<<< HEAD
-        error->all(FLERR,"Fix property/atom mol when atom_style "
-                   "already has molecule attribute");
-      if (molecule_flag)
-        error->all(FLERR,"Fix property/atom cannot specify mol twice");
-=======
         error->all(FLERR, "Fix property/atom mol when atom_style already has molecule attribute");
       if (molecule_flag) error->all(FLERR, "Fix property/atom cannot specify mol twice");
->>>>>>> 71e96e8b
       styles[nvalue] = MOLECULE;
       cols[nvalue] = 0;
       atom->molecule_flag = molecule_flag = 1;
@@ -79,14 +64,8 @@
       iarg++;
     } else if (strcmp(arg[iarg], "q") == 0) {
       if (atom->q_flag)
-<<<<<<< HEAD
-        error->all(FLERR,"Fix property/atom q when atom_style already has charge attribute");
-      if (q_flag)
-        error->all(FLERR,"Fix property/atom cannot specify q twice");
-=======
         error->all(FLERR, "Fix property/atom q when atom_style already has charge attribute");
       if (q_flag) error->all(FLERR, "Fix property/atom cannot specify q twice");
->>>>>>> 71e96e8b
       styles[nvalue] = CHARGE;
       cols[nvalue] = 0;
       atom->q_flag = q_flag = 1;
@@ -95,14 +74,8 @@
       iarg++;
     } else if (strcmp(arg[iarg], "rmass") == 0) {
       if (atom->rmass_flag)
-<<<<<<< HEAD
-        error->all(FLERR,"Fix property/atom rmass when atom_style already has rmass attribute");
-      if (rmass_flag)
-        error->all(FLERR,"Fix property/atom cannot specify rmass twice");
-=======
         error->all(FLERR, "Fix property/atom rmass when atom_style already has rmass attribute");
       if (rmass_flag) error->all(FLERR, "Fix property/atom cannot specify rmass twice");
->>>>>>> 71e96e8b
       styles[nvalue] = RMASS;
       cols[nvalue] = 0;
       atom->rmass_flag = rmass_flag = 1;
@@ -112,15 +85,6 @@
 
       // custom atom vector
 
-<<<<<<< HEAD
-    } else if (utils::strmatch(arg[iarg],"^i_")) {
-      styles[nvalue] = IVEC;
-      int flag,ncols;
-      index[nvalue] = atom->find_custom(&arg[iarg][2],flag,ncols);
-      if (index[nvalue] >= 0)
-        error->all(FLERR,"Fix property/atom vector name already exists");
-      index[nvalue] = atom->add_custom(&arg[iarg][2],0,0);
-=======
     } else if (utils::strmatch(arg[iarg], "^i_")) {
       styles[nvalue] = IVEC;
       int flag, ncols;
@@ -129,21 +93,11 @@
       if (ReadData::is_data_section(id))
         error->all(FLERR, "Fix property/atom fix ID must not be a data file section name");
       index[nvalue] = atom->add_custom(&arg[iarg][2], 0, 0);
->>>>>>> 71e96e8b
       cols[nvalue] = 0;
       values_peratom++;
       nvalue++;
       iarg++;
 
-<<<<<<< HEAD
-    } else if (utils::strmatch(arg[iarg],"^d_")) {
-      styles[nvalue] = DVEC;
-      int flag,ncols;
-      index[nvalue] = atom->find_custom(&arg[iarg][2],flag,ncols);
-      if (index[nvalue] >= 0)
-        error->all(FLERR,"Fix property/atom vector name already exists");
-      index[nvalue] = atom->add_custom(&arg[iarg][2],1,0);
-=======
     } else if (utils::strmatch(arg[iarg], "^d_")) {
       styles[nvalue] = DVEC;
       int flag, ncols;
@@ -152,7 +106,6 @@
       if (ReadData::is_data_section(id))
         error->all(FLERR, "Fix property/atom fix ID must not be a data file section name");
       index[nvalue] = atom->add_custom(&arg[iarg][2], 1, 0);
->>>>>>> 71e96e8b
       cols[nvalue] = 0;
       values_peratom++;
       nvalue++;
@@ -212,12 +165,7 @@
   if (border == 0) {
     int flag = 0;
     for (int i = 0; i < nvalue; i++)
-<<<<<<< HEAD
-      if (styles[i] == MOLECULE || styles[i] == CHARGE || styles[i] == RMASS) 
-        flag = 1;
-=======
       if (styles[i] == MOLECULE || styles[i] == CHARGE || styles[i] == RMASS) flag = 1;
->>>>>>> 71e96e8b
     if (flag && comm->me == 0)
       error->warning(FLERR, "Fix property/atom mol or charge or rmass w/out ghost communication");
   }
@@ -263,22 +211,6 @@
       memory->destroy(atom->rmass);
       atom->rmass = nullptr;
     } else if (styles[nv] == IVEC) {
-<<<<<<< HEAD
-      atom->remove_custom(index[nv],0,cols[nv]);
-    } else if (styles[nv] == DVEC) {
-      atom->remove_custom(index[nv],1,cols[nv]);
-    } else if (styles[nv] == IARRAY) {
-      atom->remove_custom(index[nv],0,cols[nv]);
-    } else if (styles[nv] == DARRAY) {
-      atom->remove_custom(index[nv],1,cols[nv]);
-    }
-  }
-
-  delete [] styles;
-  delete [] cols;
-  delete [] index;
-  delete [] astyle;
-=======
       atom->remove_custom(index[nv], 0, cols[nv]);
     } else if (styles[nv] == DVEC) {
       atom->remove_custom(index[nv], 1, cols[nv]);
@@ -293,7 +225,6 @@
   delete[] cols;
   delete[] index;
   delete[] astyle;
->>>>>>> 71e96e8b
 }
 
 /* ---------------------------------------------------------------------- */
@@ -369,15 +300,12 @@
             atom->dvector[index[j]][m] = values.next_double();
           } else if (styles[j] == IARRAY) {
             ncol = cols[j];
-<<<<<<< HEAD
             for (k = 0; k < ncol; k++)
               atom->iarray[index[j]][m][k] = values.next_int();
-=======
-            for (k = 0; k < ncol; k++) atom->iarray[index[j]][m][k] = values.next_int();
->>>>>>> 71e96e8b
           } else if (styles[j] == DARRAY) {
             ncol = cols[j];
-            for (k = 0; k < ncol; k++) atom->darray[index[j]][m][k] = values.next_double();
+            for (k = 0; k < ncol; k++) 
+              atom->darray[index[j]][m][k] = values.next_double();
           }
         }
       }
@@ -480,28 +408,14 @@
 
 void FixPropertyAtom::write_data_section_keyword(int /*mth*/, FILE *fp)
 {
-<<<<<<< HEAD
-  if (nvalue == 1 && styles[0] == MOLECULE) fprintf(fp,"\nMolecules\n\n");
-  else if (nvalue == 1 && styles[0] == CHARGE) fprintf(fp,"\nCharges\n\n");
-=======
   if (nvalue == 1 && styles[0] == MOLECULE)
     fprintf(fp, "\nMolecules\n\n");
   else if (nvalue == 1 && styles[0] == CHARGE)
     fprintf(fp, "\nCharges\n\n");
->>>>>>> 71e96e8b
   else {
     fprintf(fp, "\n%s #", id);
     // write column hint as comment
     for (int i = 0; i < nvalue; ++i) {
-<<<<<<< HEAD
-      if (styles[i] == MOLECULE) fputs(" mol",fp);
-      else if (styles[i] == CHARGE) fputs(" q",fp);
-      else if (styles[i] == RMASS) fputs(" rmass",fp);
-      else if (styles[i] == IVEC) fprintf(fp," i_%s", atom->ivname[index[i]]);
-      else if (styles[i] == DVEC) fprintf(fp, " d_%s", atom->dvname[index[i]]);
-      else if (styles[i] == IARRAY) fprintf(fp, " i_%s", atom->ianame[index[i]]);
-      else if (styles[i] == DARRAY) fprintf(fp, " d_%s", atom->daname[index[i]]);
-=======
       if (styles[i] == MOLECULE)
         fputs(" mol", fp);
       else if (styles[i] == CHARGE)
@@ -516,7 +430,6 @@
         fprintf(fp, " i_%s", atom->ianame[index[i]]);
       else if (styles[i] == DARRAY)
         fprintf(fp, " d_%s", atom->daname[index[i]]);
->>>>>>> 71e96e8b
     }
     fputs("\n\n", fp);
   }
@@ -539,17 +452,6 @@
     icol = 1;
     for (nv = 0; nv < nvalue; nv++) {
       if (styles[nv] == MOLECULE)
-<<<<<<< HEAD
-        fprintf(fp," " TAGINT_FORMAT,(tagint) ubuf(buf[i][icol++]).i);
-      else if (styles[nv] == CHARGE)
-        fprintf(fp," %g",buf[i][icol++]);
-      else if (styles[nv] == RMASS)
-        fprintf(fp," %g",buf[i][icol++]);
-      else if (styles[nv] == IVEC)
-        fprintf(fp," %d",(int) ubuf(buf[i][icol++]).i);
-      else if (styles[nv] == DVEC)
-        fprintf(fp," %g",buf[i][icol++]);
-=======
         line += fmt::format(" {}", (tagint) ubuf(buf[i][icol++]).i);
       else if (styles[nv] == CHARGE)
         line += fmt::format(" {}", buf[i][icol++]);
@@ -559,7 +461,6 @@
         line += fmt::format(" {}", (int) ubuf(buf[i][icol++]).i);
       else if (styles[nv] == DVEC)
         line += fmt::format(" {}", buf[i][icol++]);
->>>>>>> 71e96e8b
       else if (styles[nv] == IARRAY) {
         ncol = cols[nv];
         for (k = 0; k < ncol; k++) line += fmt::format(" {}", (int) ubuf(buf[i][icol + k]).i);
@@ -582,15 +483,6 @@
 {
   double bytes = 0.0;
   for (int m = 0; m < nvalue; m++) {
-<<<<<<< HEAD
-    if (styles[m] == MOLECULE) bytes = atom->nmax * sizeof(tagint);
-    else if (styles[m] == CHARGE) bytes = atom->nmax * sizeof(double);
-    else if (styles[m] == RMASS) bytes = atom->nmax * sizeof(double);
-    else if (styles[m] == IVEC) bytes = atom->nmax * sizeof(int);
-    else if (styles[m] == DVEC) bytes = atom->nmax * sizeof(double);
-    else if (styles[m] == IARRAY) bytes = atom->nmax * cols[m] * sizeof(int);
-    else if (styles[m] == DARRAY) bytes = atom->nmax * cols[m] * sizeof(double);
-=======
     if (styles[m] == MOLECULE)
       bytes = atom->nmax * sizeof(tagint);
     else if (styles[m] == CHARGE)
@@ -605,7 +497,6 @@
       bytes = (size_t) atom->nmax * cols[m] * sizeof(int);
     else if (styles[m] == DARRAY)
       bytes = (size_t) atom->nmax * cols[m] * sizeof(double);
->>>>>>> 71e96e8b
   }
   return bytes;
 }
@@ -621,35 +512,6 @@
 {
   for (int nv = 0; nv < nvalue; nv++) {
     if (styles[nv] == MOLECULE) {
-<<<<<<< HEAD
-      memory->grow(atom->molecule,nmax,"atom:molecule");
-      size_t nbytes = (nmax-nmax_old) * sizeof(tagint);
-      memset(&atom->molecule[nmax_old],0,nbytes);
-    } else if (styles[nv] == CHARGE) {
-      memory->grow(atom->q,nmax,"atom:q");
-      size_t nbytes = (nmax-nmax_old) * sizeof(double);
-      memset(&atom->q[nmax_old],0,nbytes);
-    } else if (styles[nv] == RMASS) {
-      memory->grow(atom->rmass,nmax,"atom:rmass");
-      size_t nbytes = (nmax-nmax_old) * sizeof(double);
-      memset(&atom->rmass[nmax_old],0,nbytes);
-    } else if (styles[nv] == IVEC) {
-      memory->grow(atom->ivector[index[nv]],nmax,"atom:ivector");
-      size_t nbytes = (nmax-nmax_old) * sizeof(int);
-      memset(&atom->ivector[index[nv]][nmax_old],0,nbytes);
-    } else if (styles[nv] == DVEC) {
-      memory->grow(atom->dvector[index[nv]],nmax,"atom:dvector");
-      size_t nbytes = (nmax-nmax_old) * sizeof(double);
-      memset(&atom->dvector[index[nv]][nmax_old],0,nbytes);
-    } else if (styles[nv] == IARRAY) {
-      memory->grow(atom->iarray[index[nv]],nmax,cols[nv],"atom:iarray");
-      size_t nbytes = (nmax-nmax_old) * cols[nv] * sizeof(int);
-      if (nbytes) memset(&atom->iarray[index[nv]][nmax_old][0],0,nbytes);
-    } else if (styles[nv] == DARRAY) {
-      memory->grow(atom->darray[index[nv]],nmax,cols[nv],"atom:darray");
-      size_t nbytes = (nmax-nmax_old) * cols[nv] * sizeof(double);
-      if (nbytes) memset(&atom->darray[index[nv]][nmax_old][0],0,nbytes);
-=======
       memory->grow(atom->molecule, nmax, "atom:molecule");
       size_t nbytes = (nmax - nmax_old) * sizeof(tagint);
       memset(&atom->molecule[nmax_old], 0, nbytes);
@@ -677,7 +539,6 @@
       memory->grow(atom->darray[index[nv]], nmax, cols[nv], "atom:darray");
       size_t nbytes = (size_t) (nmax - nmax_old) * cols[nv] * sizeof(double);
       if (nbytes) memset(&atom->darray[index[nv]][nmax_old][0], 0, nbytes);
->>>>>>> 71e96e8b
     }
   }
 
@@ -705,15 +566,12 @@
       atom->dvector[index[nv]][j] = atom->dvector[index[nv]][i];
     else if (styles[nv] == IARRAY) {
       ncol = cols[nv];
-<<<<<<< HEAD
       for (k = 0; k < ncol; k++)
         atom->iarray[index[nv]][j][k] = atom->iarray[index[nv]][i][k];
-=======
-      for (k = 0; k < ncol; k++) atom->iarray[index[nv]][j][k] = atom->iarray[index[nv]][i][k];
->>>>>>> 71e96e8b
-    } else if (styles[nv] == DARRAY) {
-      ncol = cols[nv];
-      for (k = 0; k < ncol; k++) atom->darray[index[nv]][j][k] = atom->darray[index[nv]][i][k];
+    } else if (styles[nv] == DARRAY) {
+      ncol = cols[nv];
+      for (k = 0; k < ncol; k++) 
+        atom->darray[index[nv]][j][k] = atom->darray[index[nv]][i][k];
     }
   }
 }
@@ -791,30 +649,6 @@
     if (styles[nv] == MOLECULE) {
       tagint *molecule = atom->molecule;
       last = first + n;
-<<<<<<< HEAD
-      for (i = first; i < last; i++)
-        molecule[i] = (tagint) ubuf(buf[m++]).i;
-    } else if (styles[nv] == CHARGE) {
-      double *q = atom->q;
-      last = first + n;
-      for (i = first; i < last; i++)
-        q[i] = buf[m++];
-    } else if (styles[nv] == RMASS) {
-      double *rmass = atom->rmass;
-      last = first + n;
-      for (i = first; i < last; i++)
-        rmass[i] = buf[m++];
-    } else if (styles[nv] == IVEC) {
-      int *ivector = atom->ivector[index[nv]];
-      last = first + n;
-      for (i = first; i < last; i++)
-        ivector[i] = (int) ubuf(buf[m++]).i;
-    } else if (styles[nv] == DVEC) {
-      double *dvector = atom->dvector[index[nv]];
-      last = first + n;
-      for (i = first; i < last; i++)
-        dvector[i] = buf[m++];
-=======
       for (i = first; i < last; i++) molecule[i] = (tagint) ubuf(buf[m++]).i;
     } else if (styles[nv] == CHARGE) {
       double *q = atom->q;
@@ -832,18 +666,13 @@
       double *dvector = atom->dvector[index[nv]];
       last = first + n;
       for (i = first; i < last; i++) dvector[i] = buf[m++];
->>>>>>> 71e96e8b
     } else if (styles[nv] == IARRAY) {
       int **iarray = atom->iarray[index[nv]];
       ncol = cols[nv];
       last = first + n;
       for (i = first; i < last; i++)
-<<<<<<< HEAD
         for (k = 0; k < ncol; k++)
           iarray[i][k] = (int) ubuf(buf[m++]).i;
-=======
-        for (k = 0; k < ncol; k++) iarray[i][k] = (int) ubuf(buf[m++]).i;
->>>>>>> 71e96e8b
     } else if (styles[nv] == DARRAY) {
       double **darray = atom->darray[index[nv]];
       ncol = cols[nv];
@@ -866,17 +695,6 @@
 
   int m = 0;
   for (int nv = 0; nv < nvalue; nv++) {
-<<<<<<< HEAD
-    if (styles[nv] == MOLECULE) buf[m++] = ubuf(atom->molecule[i]).d;
-    else if (styles[nv] == CHARGE) buf[m++] = atom->q[i];
-    else if (styles[nv] == RMASS) buf[m++] = atom->rmass[i];
-    else if (styles[nv] == IVEC) buf[m++] = ubuf(atom->ivector[index[nv]][i]).d;
-    else if (styles[nv] == DVEC) buf[m++] = atom->dvector[index[nv]][i];
-    else if (styles[nv] == IARRAY) {
-      ncol = cols[nv];
-      for (k = 0; k < ncol; k++)
-        buf[m++] = ubuf(atom->iarray[index[nv]][i][k]).d;
-=======
     if (styles[nv] == MOLECULE)
       buf[m++] = ubuf(atom->molecule[i]).d;
     else if (styles[nv] == CHARGE)
@@ -890,7 +708,6 @@
     else if (styles[nv] == IARRAY) {
       ncol = cols[nv];
       for (k = 0; k < ncol; k++) buf[m++] = ubuf(atom->iarray[index[nv]][i][k]).d;
->>>>>>> 71e96e8b
     } else if (styles[nv] == DARRAY) {
       ncol = cols[nv];
       for (k = 0; k < ncol; k++) buf[m++] = atom->darray[index[nv]][i][k];
@@ -922,12 +739,8 @@
       atom->dvector[index[nv]][nlocal] = buf[m++];
     else if (styles[nv] == IARRAY) {
       ncol = cols[nv];
-<<<<<<< HEAD
       for (k = 0; k < ncol; k++)
         atom->iarray[index[nv]][nlocal][k] = (int) ubuf(buf[m++]).i;
-=======
-      for (k = 0; k < ncol; k++) atom->iarray[index[nv]][nlocal][k] = (int) ubuf(buf[m++]).i;
->>>>>>> 71e96e8b
     } else if (styles[nv] == DARRAY) {
       ncol = cols[nv];
       for (k = 0; k < ncol; k++) atom->darray[index[nv]][nlocal][k] = buf[m++];
@@ -951,17 +764,6 @@
 
   int m = 1;
   for (int nv = 0; nv < nvalue; nv++) {
-<<<<<<< HEAD
-    if (styles[nv] == MOLECULE) buf[m++] = ubuf(atom->molecule[i]).d;
-    else if (styles[nv] == CHARGE) buf[m++] = atom->q[i];
-    else if (styles[nv] == RMASS) buf[m++] = atom->rmass[i];
-    else if (styles[nv] == IVEC) buf[m++] = ubuf(atom->ivector[index[nv]][i]).d;
-    else if (styles[nv] == DVEC) buf[m++] = atom->dvector[index[nv]][i];
-    else if (styles[nv] == IARRAY) {
-      ncol = cols[nv];
-      for (k = 0; k < ncol; k++)
-        buf[m++] = ubuf(atom->iarray[index[nv]][i][k]).d;
-=======
     if (styles[nv] == MOLECULE)
       buf[m++] = ubuf(atom->molecule[i]).d;
     else if (styles[nv] == CHARGE)
@@ -974,11 +776,12 @@
       buf[m++] = atom->dvector[index[nv]][i];
     else if (styles[nv] == IARRAY) {
       ncol = cols[nv];
-      for (k = 0; k < ncol; k++) buf[m++] = ubuf(atom->iarray[index[nv]][i][k]).d;
->>>>>>> 71e96e8b
-    } else if (styles[nv] == DARRAY) {
-      ncol = cols[nv];
-      for (k = 0; k < ncol; k++) buf[m++] = atom->darray[index[nv]][i][k];
+      for (k = 0; k < ncol; k++) 
+        buf[m++] = ubuf(atom->iarray[index[nv]][i][k]).d;
+    } else if (styles[nv] == DARRAY) {
+      ncol = cols[nv];
+      for (k = 0; k < ncol; k++) 
+        buf[m++] = atom->darray[index[nv]][i][k];
     }
   }
 
