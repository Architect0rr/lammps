/* ----------------------------------------------------------------------
   LAMMPS - Large-scale Atomic/Molecular Massively Parallel Simulator
   https://www.lammps.org/, Sandia National Laboratories
   Steve Plimpton, sjplimp@sandia.gov

   Copyright (2003) Sandia Corporation.  Under the terms of Contract
   DE-AC04-94AL85000 with Sandia Corporation, the U.S. Government retains
   certain rights in this software.  This software is distributed under
   the GNU General Public License.

   See the README file in the top-level LAMMPS directory.
------------------------------------------------------------------------- */

#include "bond.h"

#include "atom.h"
#include "atom_masks.h"
#include "comm.h"
#include "error.h"
#include "force.h"
#include "memory.h"
#include "neighbor.h"
#include "suffix.h"
#include "update.h"

using namespace LAMMPS_NS;

enum { NONE, LINEAR, SPLINE };

// allocate space for static class instance variable and initialize it

int Bond::instance_total = 0;

/* -----------------------------------------------------------------------
   set bond contribution to Vdwl energy to 0.0
   a particular bond style can override this
------------------------------------------------------------------------- */

Bond::Bond(LAMMPS *_lmp) : Pointers(_lmp)
{
  instance_me = instance_total++;

  energy = 0.0;
  virial[0] = virial[1] = virial[2] = virial[3] = virial[4] = virial[5] = 0.0;
  writedata = 1;

  comm_forward = comm_reverse = comm_reverse_off = 0;

  allocated = 0;
  suffix_flag = Suffix::NONE;
<<<<<<< HEAD
  born_matrix_enable = 0;
=======
  partial_flag = 0;
>>>>>>> aebbd042

  maxeatom = maxvatom = 0;
  eatom = nullptr;
  vatom = nullptr;
  setflag = nullptr;

  execution_space = Host;
  datamask_read = ALL_MASK;
  datamask_modify = ALL_MASK;

  copymode = 0;
}

/* ---------------------------------------------------------------------- */

Bond::~Bond()
{
  if (copymode) return;

  memory->destroy(eatom);
  memory->destroy(vatom);
}

/* ----------------------------------------------------------------------
   check if all coeffs are set
------------------------------------------------------------------------- */

void Bond::init()
{
  if (!allocated && atom->nbondtypes) error->all(FLERR, "Bond coeffs are not set");
  for (int i = 1; i <= atom->nbondtypes; i++)
    if (setflag[i] == 0) error->all(FLERR, "All bond coeffs are not set");
  init_style();
}

/* ----------------------------------------------------------------------
   setup for energy, virial computation
   see integrate::ev_set() for bitwise settings of eflag/vflag
   set the following flags, values are otherwise set to 0:
     evflag       != 0 if any bits of eflag or vflag are set
     eflag_global != 0 if ENERGY_GLOBAL bit of eflag set
     eflag_atom   != 0 if ENERGY_ATOM bit of eflag set
     eflag_either != 0 if eflag_global or eflag_atom is set
     vflag_global != 0 if VIRIAL_PAIR or VIRIAL_FDOTR bit of vflag set
     vflag_atom   != 0 if VIRIAL_ATOM or VIRIAL_CENTROID bit of vflag set
                       two-body and centroid stress are identical for bonds
     vflag_either != 0 if vflag_global or vflag_atom is set
------------------------------------------------------------------------- */

void Bond::ev_setup(int eflag, int vflag, int alloc)
{
  int i, n;

  evflag = 1;

  eflag_either = eflag;
  eflag_global = eflag & ENERGY_GLOBAL;
  eflag_atom = eflag & ENERGY_ATOM;

  vflag_either = vflag;
  vflag_global = vflag & (VIRIAL_PAIR | VIRIAL_FDOTR);
  vflag_atom = vflag & (VIRIAL_ATOM | VIRIAL_CENTROID);

  // reallocate per-atom arrays if necessary

  if (eflag_atom && atom->nmax > maxeatom) {
    maxeatom = atom->nmax;
    if (alloc) {
      memory->destroy(eatom);
      memory->create(eatom, comm->nthreads * maxeatom, "bond:eatom");
    }
  }
  if (vflag_atom && atom->nmax > maxvatom) {
    maxvatom = atom->nmax;
    if (alloc) {
      memory->destroy(vatom);
      memory->create(vatom, comm->nthreads * maxvatom, 6, "bond:vatom");
    }
  }

  // zero accumulators

  if (eflag_global) energy = 0.0;
  if (vflag_global)
    for (i = 0; i < 6; i++) virial[i] = 0.0;
  if (eflag_atom && alloc) {
    n = atom->nlocal;
    if (force->newton_bond) n += atom->nghost;
    for (i = 0; i < n; i++) eatom[i] = 0.0;
  }
  if (vflag_atom && alloc) {
    n = atom->nlocal;
    if (force->newton_bond) n += atom->nghost;
    for (i = 0; i < n; i++) {
      vatom[i][0] = 0.0;
      vatom[i][1] = 0.0;
      vatom[i][2] = 0.0;
      vatom[i][3] = 0.0;
      vatom[i][4] = 0.0;
      vatom[i][5] = 0.0;
    }
  }
}

/* ----------------------------------------------------------------------
   tally energy and virial into global and per-atom accumulators
------------------------------------------------------------------------- */

void Bond::ev_tally(int i, int j, int nlocal, int newton_bond, double ebond, double fbond,
                    double delx, double dely, double delz)
{
  double ebondhalf, v[6];

  if (eflag_either) {
    if (eflag_global) {
      if (newton_bond)
        energy += ebond;
      else {
        ebondhalf = 0.5 * ebond;
        if (i < nlocal) energy += ebondhalf;
        if (j < nlocal) energy += ebondhalf;
      }
    }
    if (eflag_atom) {
      ebondhalf = 0.5 * ebond;
      if (newton_bond || i < nlocal) eatom[i] += ebondhalf;
      if (newton_bond || j < nlocal) eatom[j] += ebondhalf;
    }
  }

  if (vflag_either) {
    v[0] = delx * delx * fbond;
    v[1] = dely * dely * fbond;
    v[2] = delz * delz * fbond;
    v[3] = delx * dely * fbond;
    v[4] = delx * delz * fbond;
    v[5] = dely * delz * fbond;

    if (vflag_global) {
      if (newton_bond) {
        virial[0] += v[0];
        virial[1] += v[1];
        virial[2] += v[2];
        virial[3] += v[3];
        virial[4] += v[4];
        virial[5] += v[5];
      } else {
        if (i < nlocal) {
          virial[0] += 0.5 * v[0];
          virial[1] += 0.5 * v[1];
          virial[2] += 0.5 * v[2];
          virial[3] += 0.5 * v[3];
          virial[4] += 0.5 * v[4];
          virial[5] += 0.5 * v[5];
        }
        if (j < nlocal) {
          virial[0] += 0.5 * v[0];
          virial[1] += 0.5 * v[1];
          virial[2] += 0.5 * v[2];
          virial[3] += 0.5 * v[3];
          virial[4] += 0.5 * v[4];
          virial[5] += 0.5 * v[5];
        }
      }
    }

    if (vflag_atom) {
      if (newton_bond || i < nlocal) {
        vatom[i][0] += 0.5 * v[0];
        vatom[i][1] += 0.5 * v[1];
        vatom[i][2] += 0.5 * v[2];
        vatom[i][3] += 0.5 * v[3];
        vatom[i][4] += 0.5 * v[4];
        vatom[i][5] += 0.5 * v[5];
      }
      if (newton_bond || j < nlocal) {
        vatom[j][0] += 0.5 * v[0];
        vatom[j][1] += 0.5 * v[1];
        vatom[j][2] += 0.5 * v[2];
        vatom[j][3] += 0.5 * v[3];
        vatom[j][4] += 0.5 * v[4];
        vatom[j][5] += 0.5 * v[5];
      }
    }
  }
}

/* ----------------------------------------------------------------------
   write a table of bond potential energy/force vs distance to a file
------------------------------------------------------------------------- */

void Bond::write_file(int narg, char **arg)
{
  if (narg != 6 && narg != 8) error->all(FLERR, "Illegal bond_write command");

  // parse optional arguments

  int itype = 0;
  int jtype = 0;
  if (narg == 8) {
    itype = utils::inumeric(FLERR, arg[6], false, lmp);
    jtype = utils::inumeric(FLERR, arg[7], false, lmp);
    if (itype < 1 || itype > atom->ntypes || jtype < 1 || jtype > atom->ntypes)
      error->all(FLERR, "Invalid atom types in bond_write command");
  }

  int btype = utils::inumeric(FLERR, arg[0], false, lmp);
  int n = utils::inumeric(FLERR, arg[1], false, lmp);
  double inner = utils::numeric(FLERR, arg[2], false, lmp);
  double outer = utils::numeric(FLERR, arg[3], false, lmp);
  if (inner <= 0.0 || inner >= outer)
    error->all(FLERR, "Invalid rlo/rhi values in bond_write command");

  double r0 = equilibrium_distance(btype);

  // open file in append mode if exists
  // add line with DATE: and UNITS: tag when creating new file
  // print header in format used by bond_style table

  FILE *fp = nullptr;
  if (comm->me == 0) {
    std::string table_file = arg[4];

    // units sanity check:
    // - if this is the first time we write to this potential file,
    //   write out a line with "DATE:" and "UNITS:" tags
    // - if the file already exists, print a message about appending
    //   while printing the date and check that units are consistent.
    if (platform::file_is_readable(table_file)) {
      std::string units = utils::get_potential_units(table_file, "table");
      if (!units.empty() && (units != update->unit_style)) {
        error->one(FLERR, "Trying to append to a table file with UNITS: {} while units are {}",
                   units, update->unit_style);
      }
      std::string date = utils::get_potential_date(table_file, "table");
      utils::logmesg(lmp, "Appending to table file {} with DATE: {}\n", table_file, date);
      fp = fopen(table_file.c_str(), "a");
    } else {
      utils::logmesg(lmp, "Creating table file {} with DATE: {}\n", table_file,
                     utils::current_date());
      fp = fopen(table_file.c_str(), "w");
      if (fp)
        fmt::print(fp, "# DATE: {} UNITS: {} Created by bond_write\n", utils::current_date(),
                   update->unit_style);
    }
    if (fp == nullptr)
      error->one(FLERR, "Cannot open bond_write file {}: {}", arg[4], utils::getsyserror());
  }

  // initialize potentials before evaluating bond potential
  // insures all bond coeffs are set and force constants
  // also initialize neighbor so that neighbor requests are processed
  // NOTE: might be safest to just do lmp->init()

  force->init();
  neighbor->init();

  if (comm->me == 0) {
    double r, e, f;

    // evaluate energy and force at each of N distances
    // note that Bond::single() takes r**2 and returns f/r.

    fprintf(fp, "# Bond potential %s for bond type %d: i,r,energy,force\n", force->bond_style,
            btype);
    fprintf(fp, "\n%s\nN %d EQ %.15g\n\n", arg[5], n, r0);

    const double dr = (outer - inner) / static_cast<double>(n - 1);
    for (int i = 0; i < n; i++) {
      r = inner + dr * static_cast<double>(i);
      e = single(btype, r * r, itype, jtype, f);
      fprintf(fp, "%d %.15g %.15g %.15g\n", i + 1, r, e, f * r);
    }
    fclose(fp);
  }
}

/* ---------------------------------------------------------------------- */

double Bond::memory_usage()
{
  double bytes = (double) comm->nthreads * maxeatom * sizeof(double);
  bytes += (double) comm->nthreads * maxvatom * 6 * sizeof(double);
  return bytes;
}

/* -----------------------------------------------------------------------
   Reset all type-based bond params via init.
-------------------------------------------------------------------------- */
void Bond::reinit()
{
  if (!reinitflag) error->all(FLERR, "Fix adapt interface to this bond style not supported");

  init();
}<|MERGE_RESOLUTION|>--- conflicted
+++ resolved
@@ -48,11 +48,8 @@
 
   allocated = 0;
   suffix_flag = Suffix::NONE;
-<<<<<<< HEAD
   born_matrix_enable = 0;
-=======
   partial_flag = 0;
->>>>>>> aebbd042
 
   maxeatom = maxvatom = 0;
   eatom = nullptr;
