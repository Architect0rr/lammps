########################################
# CMake build system
# This file is part of LAMMPS
# Created by Christoph Junghans and Richard Berger
cmake_minimum_required(VERSION 3.10)
# set policy to silence warnings about ignoring <PackageName>_ROOT but use it
if(POLICY CMP0074)
  cmake_policy(SET CMP0074 NEW)
endif()
########################################

project(lammps CXX)
set(SOVERSION 0)

get_filename_component(LAMMPS_DIR ${CMAKE_CURRENT_SOURCE_DIR}/.. ABSOLUTE)
get_filename_component(LAMMPS_LIB_BINARY_DIR ${CMAKE_BINARY_DIR}/lib ABSOLUTE)

set(LAMMPS_SOURCE_DIR     ${LAMMPS_DIR}/src)
set(LAMMPS_LIB_SOURCE_DIR ${LAMMPS_DIR}/lib)
set(LAMMPS_DOC_DIR        ${LAMMPS_DIR}/doc)
set(LAMMPS_TOOLS_DIR      ${LAMMPS_DIR}/tools)
set(LAMMPS_PYTHON_DIR     ${LAMMPS_DIR}/python)
set(LAMMPS_POTENTIALS_DIR ${LAMMPS_DIR}/potentials)

set(LAMMPS_DOWNLOADS_URL "https://download.lammps.org" CACHE STRING "Base URL for LAMMPS downloads")
set(LAMMPS_POTENTIALS_URL "${LAMMPS_DOWNLOADS_URL}/potentials")
set(LAMMPS_THIRDPARTY_URL "${LAMMPS_DOWNLOADS_URL}/thirdparty")
mark_as_advanced(LAMMPS_DOWNLOADS_URL)

find_package(Git)

# by default, install into $HOME/.local (not /usr/local), so that no root access (and sudo!!) is needed
if(CMAKE_INSTALL_PREFIX_INITIALIZED_TO_DEFAULT)
  set(CMAKE_INSTALL_PREFIX "$ENV{HOME}/.local" CACHE PATH "Default install path" FORCE)
endif()

# If enabled, no need to use LD_LIBRARY_PATH / DYLD_LIBRARY_PATH when installed
option(LAMMPS_INSTALL_RPATH "Set runtime path for shared libraries linked to LAMMPS binaries" OFF)
if(LAMMPS_INSTALL_RPATH)
  set(CMAKE_INSTALL_RPATH ${CMAKE_INSTALL_FULL_LIBDIR})
  set(CMAKE_INSTALL_RPATH_USE_LINK_PATH ON)
endif()

# Cmake modules/macros are in a subdirectory to keep this file cleaner
set(CMAKE_MODULE_PATH ${CMAKE_CURRENT_SOURCE_DIR}/Modules)

# make sure LIBRARY_PATH is set if environment variable is set
if(DEFINED ENV{LIBRARY_PATH})
  list(APPEND CMAKE_LIBRARY_PATH "$ENV{LIBRARY_PATH}")
  message(STATUS "Appending $ENV{LIBRARY_PATH} to CMAKE_LIBRARY_PATH: ${CMAKE_LIBRARY_PATH}")
endif()

include(LAMMPSUtils)

get_lammps_version(${LAMMPS_SOURCE_DIR}/version.h PROJECT_VERSION)

include(PreventInSourceBuilds)

if(NOT CMAKE_BUILD_TYPE AND NOT CMAKE_CXX_FLAGS)
  set(CMAKE_BUILD_TYPE RelWithDebInfo CACHE STRING "Choose the type of build, options are: None Debug Release RelWithDebInfo MinSizeRel." FORCE)
endif(NOT CMAKE_BUILD_TYPE AND NOT CMAKE_CXX_FLAGS)
string(TOUPPER "${CMAKE_BUILD_TYPE}" BTYPE)

# check for files auto-generated by make-based buildsystem
# this is fast, so check for it all the time
check_for_autogen_files(${LAMMPS_SOURCE_DIR})

######################################################################
# compiler tests
# these need ot be done early (before further tests).
#####################################################################
include(CheckIncludeFileCXX)

# set required compiler flags and compiler/CPU arch specific optimizations
if(${CMAKE_CXX_COMPILER_ID} STREQUAL "Intel")
  set(CMAKE_CXX_FLAGS "${CMAKE_CXX_FLAGS} -restrict")
  if(CMAKE_CXX_COMPILER_VERSION VERSION_EQUAL 17.3 OR CMAKE_CXX_COMPILER_VERSION VERSION_EQUAL 17.4)
    set(CMAKE_TUNE_DEFAULT "-xCOMMON-AVX512")
  else()
    set(CMAKE_TUNE_DEFAULT "-xHost")
  endif()
endif()

# we require C++11 without extensions
set(CMAKE_CXX_STANDARD 11)
set(CMAKE_CXX_STANDARD_REQUIRED ON)
set(CMAKE_CXX_EXTENSIONS OFF CACHE BOOL "Use compiler extensions")

########################################################################
# User input options                                                   #
########################################################################
set(LAMMPS_MACHINE "" CACHE STRING "Suffix to append to lmp binary (WON'T enable any features automatically")
mark_as_advanced(LAMMPS_MACHINE)
if(LAMMPS_MACHINE)
  set(LAMMPS_MACHINE "_${LAMMPS_MACHINE}")
endif()
set(LAMMPS_BINARY lmp${LAMMPS_MACHINE})

option(BUILD_SHARED_LIBS "Build shared library" OFF)
if(BUILD_SHARED_LIBS) # for all pkg libs, mpi_stubs and linalg
  set(CMAKE_POSITION_INDEPENDENT_CODE ON)
endif()

option(BUILD_TOOLS "Build and install LAMMPS tools (msi2lmp, binary2txt, chain)" OFF)
option(BUILD_LAMMPS_SHELL "Build and install the LAMMPS shell" OFF)

include(GNUInstallDirs)
file(GLOB ALL_SOURCES ${LAMMPS_SOURCE_DIR}/[^.]*.cpp)
file(GLOB MAIN_SOURCES ${LAMMPS_SOURCE_DIR}/main.cpp)
list(REMOVE_ITEM ALL_SOURCES ${MAIN_SOURCES})
add_library(lammps ${ALL_SOURCES})
add_executable(lmp ${MAIN_SOURCES})
target_link_libraries(lmp PRIVATE lammps)
set_target_properties(lmp PROPERTIES OUTPUT_NAME ${LAMMPS_BINARY})
install(TARGETS lmp EXPORT LAMMPS_Targets DESTINATION ${CMAKE_INSTALL_BINDIR})

option(CMAKE_VERBOSE_MAKEFILE "Generate verbose Makefiles" OFF)

set(STANDARD_PACKAGES ASPHERE BODY CLASS2 COLLOID COMPRESS DIPOLE
  GRANULAR KSPACE LATTE MANYBODY MC MESSAGE MISC MLIAP MOLECULE PERI POEMS
  PLUGIN QEQ REPLICA RIGID SHOCK SPIN SNAP SRD KIM PYTHON MSCG MPIIO VORONOI
  USER-ADIOS USER-ATC USER-AWPMD USER-BOCS USER-CGDNA USER-MESODPD USER-CGSDK
  USER-COLVARS USER-DIFFRACTION USER-DPD USER-DRUDE USER-EFF USER-FEP USER-H5MD
<<<<<<< HEAD
  USER-HDNNP USER-LB USER-MANIFOLD USER-MEAMC USER-MESONT USER-MGPT USER-MISC
  USER-MOFFF USER-MOLFILE USER-NETCDF USER-PHONON USER-PLUMED USER-PTM USER-QTB
=======
  USER-LB USER-MANIFOLD USER-MDI USER-MEAMC USER-MESONT USER-MGPT USER-MISC USER-MOFFF
  USER-MOLFILE USER-NETCDF USER-PHONON USER-PLUMED USER-PTM USER-QTB
>>>>>>> e6178892
  USER-REACTION USER-REAXC USER-SCAFACOS USER-SDPD USER-SMD USER-SMTBQ USER-SPH
  USER-TALLY USER-UEF USER-VTK USER-QUIP USER-QMMM USER-YAFF USER-PACE USER-BROWNIAN)

set(SUFFIX_PACKAGES CORESHELL GPU KOKKOS OPT USER-INTEL USER-OMP)

foreach(PKG ${STANDARD_PACKAGES} ${SUFFIX_PACKAGES})
  option(PKG_${PKG} "Build ${PKG} Package" OFF)
endforeach()

######################################################
# packages with special compiler needs or external libs
######################################################
target_include_directories(lammps PUBLIC $<BUILD_INTERFACE:${LAMMPS_SOURCE_DIR}>)

if(PKG_USER-ADIOS)
  # The search for ADIOS2 must come before MPI because
  # it includes its own MPI search with the latest FindMPI.cmake
  # script that defines the MPI::MPI_C target
  enable_language(C)
  find_package(ADIOS2 REQUIRED)
  target_link_libraries(lammps PRIVATE adios2::adios2)
endif()

if(NOT CMAKE_CROSSCOMPILING)
  set(MPI_CXX_SKIP_MPICXX TRUE)
  find_package(MPI QUIET)
  option(BUILD_MPI "Build MPI version" ${MPI_FOUND})
else()
  option(BUILD_MPI "Build MPI version" OFF)
endif()

if(BUILD_MPI)
  # We use a non-standard procedure to cross-compile with MPI on Windows
  if((CMAKE_SYSTEM_NAME STREQUAL Windows) AND CMAKE_CROSSCOMPILING)
    include(MPI4WIN)
    target_link_libraries(lammps PUBLIC MPI::MPI_CXX)
  else()
    find_package(MPI REQUIRED)
    target_link_libraries(lammps PUBLIC MPI::MPI_CXX)
    option(LAMMPS_LONGLONG_TO_LONG "Workaround if your system or MPI version does not recognize 'long long' data types" OFF)
    if(LAMMPS_LONGLONG_TO_LONG)
      target_compile_definitions(lammps PRIVATE -DLAMMPS_LONGLONG_TO_LONG)
    endif()
  endif()
else()
  file(GLOB MPI_SOURCES ${LAMMPS_SOURCE_DIR}/STUBS/mpi.cpp)
  add_library(mpi_stubs STATIC ${MPI_SOURCES})
  set_target_properties(mpi_stubs PROPERTIES OUTPUT_NAME lammps_mpi_stubs${LAMMPS_MACHINE})
  target_include_directories(mpi_stubs PUBLIC $<BUILD_INTERFACE:${LAMMPS_SOURCE_DIR}/STUBS>)
  if(BUILD_SHARED_LIBS)
    target_link_libraries(lammps PRIVATE mpi_stubs)
    target_include_directories(lammps INTERFACE $<BUILD_INTERFACE:${LAMMPS_SOURCE_DIR}/STUBS>)
    target_compile_definitions(lammps INTERFACE $<INSTALL_INTERFACE:LAMMPS_LIB_NO_MPI>)
  else()
    target_link_libraries(lammps PUBLIC mpi_stubs)
  endif()
  add_library(MPI::MPI_CXX ALIAS mpi_stubs)
endif()

set(LAMMPS_SIZES "smallbig" CACHE STRING "LAMMPS integer sizes (smallsmall: all 32-bit, smallbig: 64-bit #atoms #timesteps, bigbig: also 64-bit imageint, 64-bit atom ids)")
set(LAMMPS_SIZES_VALUES smallbig bigbig smallsmall)
set_property(CACHE LAMMPS_SIZES PROPERTY STRINGS ${LAMMPS_SIZES_VALUES})
validate_option(LAMMPS_SIZES LAMMPS_SIZES_VALUES)
string(TOUPPER ${LAMMPS_SIZES} LAMMPS_SIZES)
target_compile_definitions(lammps PUBLIC -DLAMMPS_${LAMMPS_SIZES})

# posix_memalign is not available on Windows
if(${CMAKE_SYSTEM_NAME} STREQUAL "Windows")
  set(LAMMPS_MEMALIGN "0" CACHE STRING "posix_memalign() is not available on Windows" FORCE)
else()
  set(LAMMPS_MEMALIGN "64" CACHE STRING "enables the use of the posix_memalign() call instead of malloc() when large chunks or memory are allocated by LAMMPS. Set to 0 to disable")
endif()
if(NOT ${LAMMPS_MEMALIGN} STREQUAL "0")
  target_compile_definitions(lammps PRIVATE -DLAMMPS_MEMALIGN=${LAMMPS_MEMALIGN})
endif()

option(LAMMPS_EXCEPTIONS "enable the use of C++ exceptions for error messages (useful for library interface)" ${ENABLE_TESTING})
if(LAMMPS_EXCEPTIONS)
  target_compile_definitions(lammps PUBLIC -DLAMMPS_EXCEPTIONS)
endif()

# "hard" dependencies between packages resulting
# in an error instead of skipping over files
pkg_depends(MLIAP SNAP)
pkg_depends(MPIIO MPI)
pkg_depends(USER-ATC MANYBODY)
pkg_depends(USER-LB MPI)
pkg_depends(USER-PHONON KSPACE)
pkg_depends(USER-SCAFACOS MPI)

# detect if we may enable OpenMP support by default
set(BUILD_OMP_DEFAULT OFF)
find_package(OpenMP QUIET)
if(OpenMP_FOUND)
  check_include_file_cxx(omp.h HAVE_OMP_H_INCLUDE)
  if(HAVE_OMP_H_INCLUDE)
    set(BUILD_OMP_DEFAULT ON)
  endif()
endif()

option(BUILD_OMP "Build with OpenMP support" ${BUILD_OMP_DEFAULT})

if(BUILD_OMP)
  find_package(OpenMP REQUIRED)
  check_include_file_cxx(omp.h HAVE_OMP_H_INCLUDE)
  if(NOT HAVE_OMP_H_INCLUDE)
    message(FATAL_ERROR "Cannot find the 'omp.h' header file required for full OpenMP support")
  endif()

  if (((CMAKE_CXX_COMPILER_ID STREQUAL "GNU") AND (CMAKE_CXX_COMPILER_VERSION VERSION_GREATER_EQUAL 9.0)) OR
      (CMAKE_CXX_COMPILER_ID STREQUAL "PGI") OR
      ((CMAKE_CXX_COMPILER_ID STREQUAL "Clang") AND (CMAKE_CXX_COMPILER_VERSION VERSION_GREATER_EQUAL 10.0)) OR
      ((CMAKE_CXX_COMPILER_ID STREQUAL "Intel") AND (CMAKE_CXX_COMPILER_VERSION VERSION_GREATER_EQUAL 19.0)))
    # GCC 9.x and later plus Clang 10.x and later implement strict OpenMP 4.0 semantics for consts.
    # Intel 18.0 was tested to support both, so we switch to OpenMP 4+ from 19.x onward to be safe.
    target_compile_definitions(lammps PRIVATE -DLAMMPS_OMP_COMPAT=4)
  else()
    target_compile_definitions(lammps PRIVATE -DLAMMPS_OMP_COMPAT=3)
  endif()
  target_link_libraries(lammps PRIVATE OpenMP::OpenMP_CXX)
endif()

if(PKG_MSCG OR PKG_USER-ATC OR PKG_USER-AWPMD OR PKG_USER-QUIP OR PKG_LATTE)
  enable_language(C)
  find_package(LAPACK)
  find_package(BLAS)
  if(NOT LAPACK_FOUND OR NOT BLAS_FOUND)
    include(CheckGeneratorSupport)
    if(NOT CMAKE_GENERATOR_SUPPORT_FORTRAN)
      status(FATAL_ERROR "Cannot build internal linear algebra library as CMake build tool lacks Fortran support")
    endif()
    enable_language(Fortran)
    file(GLOB LAPACK_SOURCES ${LAMMPS_LIB_SOURCE_DIR}/linalg/[^.]*.[fF])
    add_library(linalg STATIC ${LAPACK_SOURCES})
    set_target_properties(linalg PROPERTIES OUTPUT_NAME lammps_linalg${LAMMPS_MACHINE})
    set(BLAS_LIBRARIES "$<TARGET_FILE:linalg>")
    set(LAPACK_LIBRARIES "$<TARGET_FILE:linalg>")
  else()
    list(APPEND LAPACK_LIBRARIES ${BLAS_LIBRARIES})
  endif()
endif()

find_package(JPEG QUIET)
option(WITH_JPEG "Enable JPEG support" ${JPEG_FOUND})
if(WITH_JPEG)
  find_package(JPEG REQUIRED)
  target_compile_definitions(lammps PRIVATE -DLAMMPS_JPEG)
  if(CMAKE_VERSION VERSION_LESS 3.12)
    target_include_directories(lammps PRIVATE ${JPEG_INCLUDE_DIRS})
    target_link_libraries(lammps PRIVATE ${JPEG_LIBRARIES})
  else()
    target_link_libraries(lammps PRIVATE JPEG::JPEG)
  endif()
endif()

find_package(PNG QUIET)
find_package(ZLIB QUIET)
if(PNG_FOUND AND ZLIB_FOUND)
  option(WITH_PNG "Enable PNG support" ON)
else()
  option(WITH_PNG "Enable PNG support" OFF)
endif()
if(WITH_PNG)
  find_package(PNG REQUIRED)
  find_package(ZLIB REQUIRED)
  target_link_libraries(lammps PRIVATE PNG::PNG ZLIB::ZLIB)
  target_compile_definitions(lammps PRIVATE -DLAMMPS_PNG)
endif()

find_program(GZIP_EXECUTABLE gzip)
find_package_handle_standard_args(GZIP REQUIRED_VARS GZIP_EXECUTABLE)
option(WITH_GZIP "Enable GZIP support" ${GZIP_FOUND})
if(WITH_GZIP)
  if(GZIP_FOUND OR ((CMAKE_SYSTEM_NAME STREQUAL Windows) AND CMAKE_CROSSCOMPILING))
    target_compile_definitions(lammps PRIVATE -DLAMMPS_GZIP)
  else()
    message(FATAL_ERROR "gzip executable not found")
  endif()
endif()

find_program(FFMPEG_EXECUTABLE ffmpeg)
find_package_handle_standard_args(FFMPEG REQUIRED_VARS FFMPEG_EXECUTABLE)
option(WITH_FFMPEG "Enable FFMPEG support" ${FFMPEG_FOUND})
if(WITH_FFMPEG)
  if(FFMPEG_FOUND OR ((CMAKE_SYSTEM_NAME STREQUAL Windows) AND CMAKE_CROSSCOMPILING))
    target_compile_definitions(lammps PRIVATE -DLAMMPS_FFMPEG)
  else()
    message(FATAL_ERROR "ffmpeg executable not found")
  endif()
endif()

if(BUILD_SHARED_LIBS)
  set(CONFIGURE_REQUEST_PIC "--with-pic")
  set(CMAKE_REQUEST_PIC "-DCMAKE_POSITION_INDEPENDENT_CODE=${CMAKE_POSITION_INDEPENDENT_CODE}")
  set(CUDA_REQUEST_PIC "-Xcompiler ${CMAKE_SHARED_LIBRARY_CXX_FLAGS}")
else()
  set(CONFIGURE_REQUEST_PIC)
  set(CMAKE_REQUEST_PIC)
  set(CUDA_REQUEST_PIC)
endif()

<<<<<<< HEAD
foreach(PKG_WITH_INCL KSPACE PYTHON MLIAP VORONOI USER-COLVARS USER-HDNNP USER-MOLFILE USER-NETCDF USER-PLUMED USER-QMMM
        USER-QUIP USER-SCAFACOS USER-SMD USER-VTK KIM LATTE MESSAGE MSCG COMPRESS USER-PACE)
=======
foreach(PKG_WITH_INCL KSPACE PYTHON MLIAP VORONOI USER-COLVARS USER-MDI USER-MOLFILE USER-NETCDF USER-PLUMED
        USER-QMMM USER-QUIP USER-SCAFACOS USER-SMD USER-VTK KIM LATTE MESSAGE MSCG COMPRESS USER-PACE)
>>>>>>> e6178892
  if(PKG_${PKG_WITH_INCL})
    include(Packages/${PKG_WITH_INCL})
  endif()
endforeach()

# optionally enable building script wrappers using swig
option(WITH_SWIG "Build scripting language wrappers with SWIG" OFF)
if(WITH_SWIG)
  get_filename_component(LAMMPS_SWIG_DIR ${LAMMPS_SOURCE_DIR}/../tools/swig ABSOLUTE)
  add_subdirectory(${LAMMPS_SWIG_DIR} swig)
endif()

set(CMAKE_TUNE_FLAGS "${CMAKE_TUNE_DEFAULT}" CACHE STRING "Compiler and machine specific optimization flags (compilation only)")
separate_arguments(CMAKE_TUNE_FLAGS)
foreach(_FLAG ${CMAKE_TUNE_FLAGS})
  target_compile_options(lammps PRIVATE ${_FLAG})
endforeach()
########################################################################
# Basic system tests (standard libraries, headers, functions, types)   #
########################################################################
foreach(HEADER cmath)
  check_include_file_cxx(${HEADER} FOUND_${HEADER})
  if(NOT FOUND_${HEADER})
    message(FATAL_ERROR "Could not find needed header - ${HEADER}")
  endif(NOT FOUND_${HEADER})
endforeach(HEADER)

set(MATH_LIBRARIES "m" CACHE STRING "math library")
mark_as_advanced( MATH_LIBRARIES )
target_link_libraries(lammps PRIVATE ${MATH_LIBRARIES})

######################################
# Generate Basic Style files
######################################
include(StyleHeaderUtils)
RegisterStyles(${LAMMPS_SOURCE_DIR})

########################################################
# Fetch missing external files and archives for packages
########################################################
foreach(PKG ${STANDARD_PACKAGES} ${SUFFIX_PACKAGES})
  if(PKG_${PKG})
    FetchPotentials(${LAMMPS_SOURCE_DIR}/${PKG} ${LAMMPS_POTENTIALS_DIR})
  endif()
endforeach()

##############################################
# add sources of enabled packages
############################################
foreach(PKG ${STANDARD_PACKAGES})
  set(${PKG}_SOURCES_DIR ${LAMMPS_SOURCE_DIR}/${PKG})

  file(GLOB ${PKG}_SOURCES ${${PKG}_SOURCES_DIR}/[^.]*.cpp)
  file(GLOB ${PKG}_HEADERS ${${PKG}_SOURCES_DIR}/[^.]*.h)

  # check for package files in src directory due to old make system
  DetectBuildSystemConflict(${LAMMPS_SOURCE_DIR} ${${PKG}_SOURCES} ${${PKG}_HEADERS})

  if(PKG_${PKG})
    # detects styles in package and adds them to global list
    RegisterStyles(${${PKG}_SOURCES_DIR})

    target_sources(lammps PRIVATE ${${PKG}_SOURCES})
    target_include_directories(lammps PRIVATE ${${PKG}_SOURCES_DIR})
  endif()

  RegisterPackages(${${PKG}_SOURCES_DIR})
endforeach()

# packages that need defines set
foreach(PKG MPIIO)
  if(PKG_${PKG})
    target_compile_definitions(lammps PRIVATE -DLMP_${PKG})
  endif()
endforeach()

# dedicated check for entire contents of accelerator packages
foreach(PKG ${SUFFIX_PACKAGES})
  set(${PKG}_SOURCES_DIR ${LAMMPS_SOURCE_DIR}/${PKG})

  file(GLOB ${PKG}_SOURCES ${${PKG}_SOURCES_DIR}/[^.]*.cpp)
  file(GLOB ${PKG}_HEADERS ${${PKG}_SOURCES_DIR}/[^.]*.h)

  # check for package files in src directory due to old make system
  DetectBuildSystemConflict(${LAMMPS_SOURCE_DIR} ${${PKG}_SOURCES} ${${PKG}_HEADERS})

  RegisterPackages(${${PKG}_SOURCES_DIR})
endforeach()

##############################################
# add lib sources of (simple) enabled packages
############################################
foreach(SIMPLE_LIB POEMS USER-ATC USER-AWPMD USER-H5MD USER-MESONT)
  if(PKG_${SIMPLE_LIB})
    string(REGEX REPLACE "^USER-" "" PKG_LIB "${SIMPLE_LIB}")
    string(TOLOWER "${PKG_LIB}" PKG_LIB)
    if(PKG_LIB STREQUAL mesont)
      enable_language(Fortran)
      file(GLOB_RECURSE ${PKG_LIB}_SOURCES
        ${LAMMPS_LIB_SOURCE_DIR}/${PKG_LIB}/[^.]*.f90)
    else()
      file(GLOB_RECURSE ${PKG_LIB}_SOURCES
        ${LAMMPS_LIB_SOURCE_DIR}/${PKG_LIB}/[^.]*.c
        ${LAMMPS_LIB_SOURCE_DIR}/${PKG_LIB}/[^.]*.cpp)
    endif()
    add_library(${PKG_LIB} STATIC ${${PKG_LIB}_SOURCES})
    set_target_properties(${PKG_LIB} PROPERTIES OUTPUT_NAME lammps_${PKG_LIB}${LAMMPS_MACHINE})
    target_link_libraries(lammps PRIVATE ${PKG_LIB})
    if(PKG_LIB STREQUAL awpmd)
      target_include_directories(awpmd PUBLIC ${LAMMPS_LIB_SOURCE_DIR}/awpmd/systems/interact ${LAMMPS_LIB_SOURCE_DIR}/awpmd/ivutils/include)
    elseif(PKG_LIB STREQUAL h5md)
      target_include_directories(h5md PUBLIC ${LAMMPS_LIB_SOURCE_DIR}/h5md/include ${HDF5_INCLUDE_DIRS})
    else()
      target_include_directories(${PKG_LIB} PUBLIC ${LAMMPS_LIB_SOURCE_DIR}/${PKG_LIB})
    endif()
  endif()
endforeach()

if(PKG_USER-AWPMD)
  target_link_libraries(awpmd PRIVATE ${LAPACK_LIBRARIES})
endif()

if(PKG_USER-ATC)
  if(LAMMPS_SIZES STREQUAL BIGBIG)
    message(FATAL_ERROR "The USER-ATC Package is not compatible with -DLAMMPS_BIGBIG")
  endif()
  target_link_libraries(atc PRIVATE ${LAPACK_LIBRARIES})
  if(BUILD_MPI)
    target_link_libraries(atc PRIVATE MPI::MPI_CXX)
  else()
    target_link_libraries(atc PRIVATE mpi_stubs)
  endif()
  target_include_directories(atc PRIVATE ${LAMMPS_SOURCE_DIR})
  target_compile_definitions(atc PRIVATE -DLAMMPS_${LAMMPS_SIZES})
endif()

if(PKG_USER-H5MD)
  include(Packages/USER-H5MD)
endif()

######################################################################
# packages which selectively include variants based on enabled styles
# e.g. accelerator packages
######################################################################
foreach(PKG_WITH_INCL CORESHELL QEQ USER-OMP USER-SDPD KOKKOS OPT USER-INTEL GPU)
  if(PKG_${PKG_WITH_INCL})
    include(Packages/${PKG_WITH_INCL})
  endif()
endforeach()

if(PKG_PLUGIN)
  if(BUILD_SHARED_LIBS)
    target_compile_definitions(lammps PRIVATE -DLMP_PLUGIN)
  else()
    message(WARNING "Plugin loading will not work unless BUILD_SHARED_LIBS is enabled")
  endif()
  # link with -ldl or equivalent for plugin loading; except on Windows
  if(NOT ${CMAKE_SYSTEM_NAME} STREQUAL "Windows")
    target_link_libraries(lammps PRIVATE ${CMAKE_DL_LIBS})
  endif()
endif()

######################################################################
# the windows version of LAMMPS requires a couple extra libraries
# and the MPI library - if use - has to be linked right before those
# and after everything else that is compiled locally
######################################################################
if(${CMAKE_SYSTEM_NAME} STREQUAL "Windows")
  target_link_libraries(lammps PRIVATE -lwsock32 -lpsapi)
endif()

######################################################
# Generate style headers based on global list of
# styles registered during package selection
# Generate packages headers from all packages
######################################################
set(LAMMPS_STYLE_HEADERS_DIR ${CMAKE_CURRENT_BINARY_DIR}/styles)

GenerateStyleHeaders(${LAMMPS_STYLE_HEADERS_DIR})
GeneratePackagesHeaders(${LAMMPS_STYLE_HEADERS_DIR})

target_include_directories(lammps PRIVATE ${LAMMPS_STYLE_HEADERS_DIR})

######################################
# Generate lmpinstalledpkgs.h
######################################
set(temp "#ifndef LMP_INSTALLED_PKGS_H\n#define LMP_INSTALLED_PKGS_H\n")
set(temp "${temp}const char * LAMMPS_NS::LAMMPS::installed_packages[] =  {\n")
set(temp_PKG_LIST ${STANDARD_PACKAGES} ${SUFFIX_PACKAGES})
list(SORT temp_PKG_LIST)
foreach(PKG ${temp_PKG_LIST})
    if(PKG_${PKG})
        set(temp "${temp}  \"${PKG}\",\n")
    endif()
endforeach()
set(temp "${temp}  NULL\n};\n#endif\n\n")
message(STATUS "Generating lmpinstalledpkgs.h...")
file(WRITE "${LAMMPS_STYLE_HEADERS_DIR}/lmpinstalledpkgs.h.tmp" "${temp}" )
execute_process(COMMAND ${CMAKE_COMMAND} -E copy_if_different "${LAMMPS_STYLE_HEADERS_DIR}/lmpinstalledpkgs.h.tmp" "${LAMMPS_STYLE_HEADERS_DIR}/lmpinstalledpkgs.h")

######################################
# Generate lmpgitversion.h
######################################
add_custom_target(gitversion COMMAND ${CMAKE_COMMAND}
  -DLAMMPS_DIR="${LAMMPS_DIR}"
  -DGIT_EXECUTABLE="${GIT_EXECUTABLE}"
  -DGIT_FOUND="${GIT_FOUND}"
  -DLAMMPS_STYLE_HEADERS_DIR="${LAMMPS_STYLE_HEADERS_DIR}"
  -P ${CMAKE_CURRENT_SOURCE_DIR}/Modules/generate_lmpgitversion.cmake)
set_property(DIRECTORY APPEND PROPERTY ADDITIONAL_MAKE_CLEAN_FILES ${LAMMPS_STYLE_HEADERS_DIR}/gitversion.h)
add_dependencies(lammps gitversion)

###########################################
# Actually add executable and lib to build
############################################
get_property(LANGUAGES GLOBAL PROPERTY ENABLED_LANGUAGES)
list (FIND LANGUAGES "Fortran" _index)
if(${_index} GREATER -1)
  target_link_libraries(lammps PRIVATE ${CMAKE_Fortran_IMPLICIT_LINK_LIBRARIES})
endif()
set(LAMMPS_CXX_HEADERS angle.h atom.h bond.h citeme.h comm.h compute.h dihedral.h domain.h error.h fix.h force.h group.h improper.h
  input.h info.h kspace.h lammps.h lattice.h library.h lmppython.h lmptype.h memory.h modify.h neighbor.h neigh_list.h output.h
  pair.h pointers.h region.h timer.h universe.h update.h utils.h variable.h)
if(LAMMPS_EXCEPTIONS)
  list(APPEND LAMMPS_CXX_HEADERS exceptions.h)
endif()

set_target_properties(lammps PROPERTIES OUTPUT_NAME lammps${LAMMPS_MACHINE})
set_target_properties(lammps PROPERTIES SOVERSION ${SOVERSION})
target_include_directories(lammps PUBLIC $<INSTALL_INTERFACE:${CMAKE_INSTALL_INCLUDEDIR}/lammps>)
file(MAKE_DIRECTORY ${CMAKE_CURRENT_BINARY_DIR}/includes/lammps)
foreach(_HEADER ${LAMMPS_CXX_HEADERS})
  add_custom_command(OUTPUT ${CMAKE_CURRENT_BINARY_DIR}/includes/lammps/${_HEADER} COMMAND ${CMAKE_COMMAND} -E copy_if_different ${LAMMPS_SOURCE_DIR}/${_HEADER} ${CMAKE_CURRENT_BINARY_DIR}/includes/lammps/${_HEADER} DEPENDS ${LAMMPS_SOURCE_DIR}/${_HEADER})
  add_custom_target(${_HEADER} DEPENDS ${CMAKE_CURRENT_BINARY_DIR}/includes/lammps/${_HEADER})
  add_dependencies(lammps ${_HEADER})
  if(BUILD_SHARED_LIBS)
    install(FILES ${LAMMPS_SOURCE_DIR}/${_HEADER} DESTINATION ${CMAKE_INSTALL_INCLUDEDIR}/lammps)
  endif()
endforeach()
target_include_directories(lammps INTERFACE $<BUILD_INTERFACE:${CMAKE_CURRENT_BINARY_DIR}/includes>)
add_library(LAMMPS::lammps ALIAS lammps)
get_target_property(LAMMPS_DEFINES lammps INTERFACE_COMPILE_DEFINITIONS)
set(LAMMPS_API_DEFINES)
foreach(_DEF ${LAMMPS_DEFINES})
  set(LAMMPS_API_DEFINES "${LAMMPS_API_DEFINES} -D${_DEF}")
endforeach()
if(BUILD_SHARED_LIBS)
  install(TARGETS lammps EXPORT LAMMPS_Targets LIBRARY DESTINATION ${CMAKE_INSTALL_LIBDIR} ARCHIVE DESTINATION ${CMAKE_INSTALL_LIBDIR})
  configure_file(pkgconfig/liblammps.pc.in ${CMAKE_CURRENT_BINARY_DIR}/liblammps${LAMMPS_MACHINE}.pc @ONLY)
  install(FILES ${CMAKE_CURRENT_BINARY_DIR}/liblammps${LAMMPS_MACHINE}.pc DESTINATION ${CMAKE_INSTALL_LIBDIR}/pkgconfig)
  install(EXPORT LAMMPS_Targets FILE LAMMPS_Targets.cmake NAMESPACE LAMMPS:: DESTINATION ${CMAKE_INSTALL_LIBDIR}/cmake/LAMMPS)
  include(CMakePackageConfigHelpers)
  configure_file(LAMMPSConfig.cmake.in ${CMAKE_CURRENT_BINARY_DIR}/LAMMPSConfig.cmake @ONLY)
  write_basic_package_version_file("LAMMPSConfigVersion.cmake" VERSION ${PROJECT_VERSION} COMPATIBILITY ExactVersion)
  install(FILES "${CMAKE_CURRENT_BINARY_DIR}/LAMMPSConfig.cmake" "${CMAKE_CURRENT_BINARY_DIR}/LAMMPSConfigVersion.cmake" DESTINATION ${CMAKE_INSTALL_LIBDIR}/cmake/LAMMPS)
endif()
install(FILES ${LAMMPS_DOC_DIR}/lammps.1 DESTINATION ${CMAKE_INSTALL_MANDIR}/man1 RENAME ${LAMMPS_BINARY}.1)

include(Tools)
include(Documentation)

###############################################################################
# Install potential and force field files in data directory
###############################################################################
set(LAMMPS_INSTALL_DATADIR ${CMAKE_INSTALL_FULL_DATADIR}/lammps)
install(DIRECTORY ${LAMMPS_POTENTIALS_DIR} DESTINATION ${LAMMPS_INSTALL_DATADIR})
if(BUILD_TOOLS)
  install(DIRECTORY ${LAMMPS_TOOLS_DIR}/msi2lmp/frc_files DESTINATION ${LAMMPS_INSTALL_DATADIR})
endif()

configure_file(etc/profile.d/lammps.sh.in ${CMAKE_BINARY_DIR}/etc/profile.d/lammps.sh @ONLY)
configure_file(etc/profile.d/lammps.csh.in ${CMAKE_BINARY_DIR}/etc/profile.d/lammps.csh @ONLY)
install(
  FILES ${CMAKE_BINARY_DIR}/etc/profile.d/lammps.sh
        ${CMAKE_BINARY_DIR}/etc/profile.d/lammps.csh
  DESTINATION ${CMAKE_INSTALL_SYSCONFDIR}/profile.d
)

###############################################################################
# Install LAMMPS lib and python module into site-packages folder with
# "install-python" target.  Behaves exactly like "make install-python" for
# conventional build.  Only available, if a shared library is built.
# This is primarily for people that only want to use the Python wrapper.
###############################################################################
if(BUILD_SHARED_LIBS)
  if(CMAKE_VERSION VERSION_LESS 3.12)
    # adjust so we find Python 3 versions before Python 2 on old systems with old CMake
    set(Python_ADDITIONAL_VERSIONS 3.9 3.8 3.7 3.6 3.5)
    find_package(PythonInterp) # Deprecated since version 3.12
    if(PYTHONINTERP_FOUND)
        set(Python_EXECUTABLE ${PYTHON_EXECUTABLE})
    endif()
  else()
    find_package(Python COMPONENTS Interpreter)
  endif()
  if (Python_EXECUTABLE)
    add_custom_target(
      install-python ${CMAKE_COMMAND} -E remove_directory build
      COMMAND ${Python_EXECUTABLE} install.py -v ${LAMMPS_SOURCE_DIR}/version.h
      -p ${LAMMPS_PYTHON_DIR}/lammps
      -l ${CMAKE_BINARY_DIR}/liblammps${LAMMPS_MACHINE}${CMAKE_SHARED_LIBRARY_SUFFIX}
      WORKING_DIRECTORY  ${LAMMPS_PYTHON_DIR}
      COMMENT "Installing LAMMPS Python module")
  else()
    add_custom_target(
      install-python
      ${CMAKE_COMMAND} -E echo "Must have Python installed to install the LAMMPS Python module")
  endif()
else()
  add_custom_target(
    install-python
    ${CMAKE_COMMAND} -E echo "Must build LAMMPS as a shared library to use the Python module")
endif()

###############################################################################
# Add LAMMPS python module to "install" target. This is taylored for building
# LAMMPS for package managers and with different prefix settings.
# This requires either a shared library or that the PYTHON package is included.
###############################################################################
if(BUILD_SHARED_LIBS OR PKG_PYTHON)
  if(CMAKE_VERSION VERSION_LESS 3.12)
    find_package(PythonInterp) # Deprecated since version 3.12
    if(PYTHONINTERP_FOUND)
        set(Python_EXECUTABLE ${PYTHON_EXECUTABLE})
    endif()
  else()
    find_package(Python COMPONENTS Interpreter)
  endif()
  if (Python_EXECUTABLE)
    file(MAKE_DIRECTORY ${CMAKE_BINARY_DIR}/python)
    install(CODE "execute_process(COMMAND ${Python_EXECUTABLE} setup.py build -b ${CMAKE_BINARY_DIR}/python install --prefix=${CMAKE_INSTALL_PREFIX} --root=\$ENV{DESTDIR}/ WORKING_DIRECTORY ${LAMMPS_PYTHON_DIR})")
  endif()
endif()

include(Testing)
include(CodeCoverage)
include(CodingStandard)

get_target_property(DEFINES lammps COMPILE_DEFINITIONS)
include(FeatureSummary)
feature_summary(DESCRIPTION "The following tools and libraries have been found and configured:" WHAT PACKAGES_FOUND)
message(STATUS "<<< Build configuration >>>
   Operating System: ${CMAKE_SYSTEM_NAME} ${CMAKE_LINUX_DISTRO} ${CMAKE_DISTRO_VERSION}
   Build type:       ${CMAKE_BUILD_TYPE}
   Install path:     ${CMAKE_INSTALL_PREFIX}
   Generator:        ${CMAKE_GENERATOR} using ${CMAKE_MAKE_PROGRAM}")
###############################################################################
# Print package summary
###############################################################################
set(ENABLED_PACKAGES)
foreach(PKG ${STANDARD_PACKAGES} ${SUFFIX_PACKAGES})
  if(PKG_${PKG})
    list(APPEND ENABLED_PACKAGES ${PKG})
  endif()
endforeach()
if(ENABLED_PACKAGES)
  list(SORT ENABLED_PACKAGES)
else()
  set(ENABLED_PACKAGES "<None>")
endif()
message(STATUS "Enabled packages: ${ENABLED_PACKAGES}")

message(STATUS "<<< Compilers and Flags: >>>
-- C++ Compiler:     ${CMAKE_CXX_COMPILER}
      Type:          ${CMAKE_CXX_COMPILER_ID}
      Version:       ${CMAKE_CXX_COMPILER_VERSION}
      C++ Flags:    ${CMAKE_CXX_FLAGS} ${CMAKE_CXX_FLAGS_${BTYPE}}
      Defines:       ${DEFINES}")
get_target_property(OPTIONS lammps COMPILE_OPTIONS)
if(OPTIONS)
  message("      Options:       ${OPTIONS}")
endif()
get_property(LANGUAGES GLOBAL PROPERTY ENABLED_LANGUAGES)
list (FIND LANGUAGES "Fortran" _index)
if(${_index} GREATER -1)
  message(STATUS "Fortran Compiler: ${CMAKE_Fortran_COMPILER}
      Type:          ${CMAKE_Fortran_COMPILER_ID}
      Version:       ${CMAKE_Fortran_COMPILER_VERSION}
      Fortran Flags:${CMAKE_Fortran_FLAGS} ${CMAKE_Fortran_FLAGS_${BTYPE}}")
endif()
list (FIND LANGUAGES "C" _index)
if(${_index} GREATER -1)
  message(STATUS "C compiler:       ${CMAKE_C_COMPILER}
      Type:          ${CMAKE_C_COMPILER_ID}
      Version:       ${CMAKE_C_COMPILER_VERSION}
      C Flags:      ${CMAKE_C_FLAGS} ${CMAKE_C_FLAGS_${BTYPE}}")
endif()
message(STATUS "<<< Linker flags: >>>")
message(STATUS "Executable name:  ${LAMMPS_BINARY}")
if(CMAKE_VERSION VERSION_GREATER_EQUAL 3.13)
  get_target_property(OPTIONS lammps LINK_OPTIONS)
  if(OPTIONS)
    message(STATUS "Linker options:   ${OPTIONS}")
  endif()
endif()
if(CMAKE_EXE_LINKER_FLAGS)
  message(STATUS "Executable linker flags: ${CMAKE_EXE_LINKER_FLAGS}")
endif()
if(BUILD_SHARED_LIBS)
  message(STATUS "Shared library flags:    ${CMAKE_SHARED_LINKER_FLAGS}")
else()
  message(STATUS "Static library flags:    ${CMAKE_STATIC_LINKER_FLAGS}")
endif()
if(BUILD_MPI)
  message(STATUS "<<< MPI flags >>>
-- MPI_defines:      ${MPI_CXX_COMPILE_DEFINITIONS}
-- MPI includes:     ${MPI_CXX_INCLUDE_PATH}
-- MPI libraries:    ${MPI_CXX_LIBRARIES};${MPI_Fortran_LIBRARIES}")
endif()
if(PKG_GPU)
  message(STATUS "<<< GPU package settings >>>
-- GPU API:                  ${GPU_API}")
  if(GPU_API STREQUAL "CUDA")
    message(STATUS "CUDA Compiler:            ${CUDA_NVCC_EXECUTABLE}")
    message(STATUS "GPU default architecture: ${GPU_ARCH}")
    message(STATUS "GPU binning with CUDPP:   ${CUDPP_OPT}")
    message(STATUS "CUDA MPS support:         ${CUDA_MPS_SUPPORT}")
  elseif(GPU_API STREQUAL "HIP")
    message(STATUS "HIP platform:     ${HIP_PLATFORM}")
    message(STATUS "HIP architecture: ${HIP_ARCH}")
    if(HIP_USE_DEVICE_SORT)
      message(STATUS "HIP GPU sorting: on")
    else()
      message(STATUS "HIP GPU sorting: off")
    endif()
  endif()
  message(STATUS "GPU precision:            ${GPU_PREC}")
endif()
if(PKG_KOKKOS)
  message(STATUS "Kokkos Arch: ${KOKKOS_ARCH}")
endif()
if(PKG_KSPACE)
  message(STATUS "<<< FFT settings >>>
-- Primary FFT lib:  ${FFT}")
  if(FFT_SINGLE)
    message(STATUS "Using single precision FFTs")
  else()
    message(STATUS "Using double precision FFTs")
  endif()
  if(FFT_FFTW_THREADS OR FFT_MKL_THREADS)
    message(STATUS "Using threaded FFTs")
  else()
    message(STATUS "Using non-threaded FFTs")
  endif()
  if(PKG_KOKKOS)
    if(Kokkos_ENABLE_CUDA)
      if (${FFT} STREQUAL "KISS")
        message(STATUS "Kokkos FFT: KISS")
      else()
        message(STATUS "Kokkos FFT: cuFFT")
      endif()
    else()
      message(STATUS "Kokkos FFT: ${FFT}")
    endif()
  endif()
endif()
if(BUILD_DOC)
  message(STATUS "<<< Building HTML Manual >>>")
endif()
if(BUILD_TOOLS)
  message(STATUS "<<< Building Tools >>>")
endif()
if(BUILD_LAMMPS_SHELL)
  message(STATUS "<<< Building LAMMPS Shell >>>")
endif()
if(ENABLE_TESTING)
  message(STATUS "<<< Building Unit Tests >>>")
  if(ENABLE_COVERAGE)
    message(STATUS "Collecting code coverage data")
  endif()
endif()<|MERGE_RESOLUTION|>--- conflicted
+++ resolved
@@ -121,13 +121,8 @@
   PLUGIN QEQ REPLICA RIGID SHOCK SPIN SNAP SRD KIM PYTHON MSCG MPIIO VORONOI
   USER-ADIOS USER-ATC USER-AWPMD USER-BOCS USER-CGDNA USER-MESODPD USER-CGSDK
   USER-COLVARS USER-DIFFRACTION USER-DPD USER-DRUDE USER-EFF USER-FEP USER-H5MD
-<<<<<<< HEAD
-  USER-HDNNP USER-LB USER-MANIFOLD USER-MEAMC USER-MESONT USER-MGPT USER-MISC
+  USER-HDNNP USER-LB USER-MANIFOLD USER-MDI USER-MEAMC USER-MESONT USER-MGPT USER-MISC
   USER-MOFFF USER-MOLFILE USER-NETCDF USER-PHONON USER-PLUMED USER-PTM USER-QTB
-=======
-  USER-LB USER-MANIFOLD USER-MDI USER-MEAMC USER-MESONT USER-MGPT USER-MISC USER-MOFFF
-  USER-MOLFILE USER-NETCDF USER-PHONON USER-PLUMED USER-PTM USER-QTB
->>>>>>> e6178892
   USER-REACTION USER-REAXC USER-SCAFACOS USER-SDPD USER-SMD USER-SMTBQ USER-SPH
   USER-TALLY USER-UEF USER-VTK USER-QUIP USER-QMMM USER-YAFF USER-PACE USER-BROWNIAN)
 
@@ -329,13 +324,8 @@
   set(CUDA_REQUEST_PIC)
 endif()
 
-<<<<<<< HEAD
-foreach(PKG_WITH_INCL KSPACE PYTHON MLIAP VORONOI USER-COLVARS USER-HDNNP USER-MOLFILE USER-NETCDF USER-PLUMED USER-QMMM
-        USER-QUIP USER-SCAFACOS USER-SMD USER-VTK KIM LATTE MESSAGE MSCG COMPRESS USER-PACE)
-=======
-foreach(PKG_WITH_INCL KSPACE PYTHON MLIAP VORONOI USER-COLVARS USER-MDI USER-MOLFILE USER-NETCDF USER-PLUMED
+foreach(PKG_WITH_INCL KSPACE PYTHON MLIAP VORONOI USER-COLVARS User-HDNNP USER-MDI USER-MOLFILE USER-NETCDF USER-PLUMED
         USER-QMMM USER-QUIP USER-SCAFACOS USER-SMD USER-VTK KIM LATTE MESSAGE MSCG COMPRESS USER-PACE)
->>>>>>> e6178892
   if(PKG_${PKG_WITH_INCL})
     include(Packages/${PKG_WITH_INCL})
   endif()
