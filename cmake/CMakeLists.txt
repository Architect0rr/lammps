--- conflicted
+++ resolved
@@ -118,27 +118,16 @@
 
 set(STANDARD_PACKAGES ASPHERE BODY CLASS2 COLLOID COMPRESS DIPOLE
   GRANULAR KSPACE LATTE MANYBODY MC MESSAGE MISC MLIAP MOLECULE PERI POEMS
-<<<<<<< HEAD
-  QEQ REPLICA RIGID SHOCK SPIN SNAP SRD KIM PYTHON MSCG MPIIO VORONOI
-  USER-ATC USER-AWPMD USER-BOCS USER-CGDNA USER-MESODPD USER-CGSDK USER-COLVARS
-  USER-DIFFRACTION USER-DPD USER-DRUDE USER-EFF USER-FEP USER-H5MD USER-LB
-  USER-MANIFOLD USER-MEAMC USER-MESONT USER-MGPT USER-MISC USER-MOFFF USER-MOLFILE
-  USER-NETCDF USER-PHONON USER-PLUMED USER-PTM USER-QTB USER-REACTION
-  USER-REAXC USER-SCAFACOS USER-SDPD USER-SMD USER-SMTBQ USER-SPH USER-TALLY
-  USER-UEF USER-VTK USER-QUIP USER-QMMM USER-YAFF USER-ADIOS USER-BROWNIAN)
-set(SUFFIX_PACKAGES CORESHELL USER-OMP KOKKOS OPT USER-INTEL GPU)
-=======
   PLUGIN QEQ REPLICA RIGID SHOCK SPIN SNAP SRD KIM PYTHON MSCG MPIIO VORONOI
   USER-ADIOS USER-ATC USER-AWPMD USER-BOCS USER-CGDNA USER-MESODPD USER-CGSDK
   USER-COLVARS USER-DIFFRACTION USER-DPD USER-DRUDE USER-EFF USER-FEP USER-H5MD
   USER-LB USER-MANIFOLD USER-MEAMC USER-MESONT USER-MGPT USER-MISC USER-MOFFF
   USER-MOLFILE USER-NETCDF USER-PHONON USER-PLUMED USER-PTM USER-QTB
   USER-REACTION USER-REAXC USER-SCAFACOS USER-SDPD USER-SMD USER-SMTBQ USER-SPH
-  USER-TALLY USER-UEF USER-VTK USER-QUIP USER-QMMM USER-YAFF USER-PACE)
+  USER-TALLY USER-UEF USER-VTK USER-QUIP USER-QMMM USER-YAFF USER-PACE USER-BROWNIAN)
 
 set(SUFFIX_PACKAGES CORESHELL GPU KOKKOS OPT USER-INTEL USER-OMP)
 
->>>>>>> 3eef759b
 foreach(PKG ${STANDARD_PACKAGES} ${SUFFIX_PACKAGES})
   option(PKG_${PKG} "Build ${PKG} Package" OFF)
 endforeach()
